--- conflicted
+++ resolved
@@ -100,12 +100,7 @@
         /// <param name="fs">File system</param>
         /// <param name="library">Root of the standard library.</param>
         /// <returns>A list of search paths for the interpreter.</returns>
-<<<<<<< HEAD
-        private static List<PythonLibraryPath> GetDefaultSearchPaths(string library) {
-=======
-        /// <remarks>New in 2.2, moved in 3.3</remarks>
         private static List<PythonLibraryPath> GetDefaultSearchPaths(IFileSystem fs, string library) {
->>>>>>> bfb0036e
             var result = new List<PythonLibraryPath>();
             if (!Directory.Exists(library)) {
                 return result;
@@ -142,28 +137,21 @@
                 }
             }
 
-<<<<<<< HEAD
-            var standardLibraryPath = GetStandardLibraryPath(config);
-            if (!string.IsNullOrEmpty(standardLibraryPath)) {
-                return GetDefaultSearchPaths(standardLibraryPath);
-=======
-            var ospy = PathUtils.FindFile(fs, config.LibraryPath, "os.py");
-            var standardLibraryPath = !string.IsNullOrEmpty(ospy) ? IOPath.GetDirectoryName(ospy) : string.Empty;
+            var standardLibraryPath = GetStandardLibraryPath(fs, config);
             if (!string.IsNullOrEmpty(standardLibraryPath)) {
                 return GetDefaultSearchPaths(fs, standardLibraryPath);
->>>>>>> bfb0036e
             }
 
             return Array.Empty<PythonLibraryPath>();
         }
 
-        public static string GetStandardLibraryPath(InterpreterConfiguration config) {
-            var ospy = PathUtils.FindFile(config.LibraryPath, "os.py");
+        public static string GetStandardLibraryPath(IFileSystem fs, InterpreterConfiguration config) {
+            var ospy = PathUtils.FindFile(fs, config.LibraryPath, "os.py");
             return !string.IsNullOrEmpty(ospy) ? IOPath.GetDirectoryName(ospy) : string.Empty;
         }
 
-        public static string GetSitePackagesPath(InterpreterConfiguration config)
-            => GetSitePackagesPath(GetStandardLibraryPath(config));
+        public static string GetSitePackagesPath(IFileSystem fs, InterpreterConfiguration config)
+            => GetSitePackagesPath(GetStandardLibraryPath(fs, config));
 
         public static string GetSitePackagesPath(string standardLibraryPath)
             => !string.IsNullOrEmpty(standardLibraryPath) ? IOPath.Combine(standardLibraryPath, "site-packages") : string.Empty;
