﻿// Copyright(c) Microsoft Corporation
// All rights reserved.
//
// Licensed under the Apache License, Version 2.0 (the License); you may not use
// this file except in compliance with the License. You may obtain a copy of the
// License at http://www.apache.org/licenses/LICENSE-2.0
//
// THIS CODE IS PROVIDED ON AN  *AS IS* BASIS, WITHOUT WARRANTIES OR CONDITIONS
// OF ANY KIND, EITHER EXPRESS OR IMPLIED, INCLUDING WITHOUT LIMITATION ANY
// IMPLIED WARRANTIES OR CONDITIONS OF TITLE, FITNESS FOR A PARTICULAR PURPOSE,
// MERCHANTABILITY OR NON-INFRINGEMENT.
//
// See the Apache Version 2.0 License for specific language governing
// permissions and limitations under the License.

using System;
using System.Collections.Generic;
using System.Diagnostics;
using System.Linq;
using Microsoft.Python.Analysis.Modules;
using Microsoft.Python.Analysis.Values;
using Microsoft.Python.Core.Diagnostics;

namespace Microsoft.Python.Analysis.Types {
    [DebuggerDisplay("{Name}")]
    internal class PythonType : LocatedMember, IPythonType {//, IEquatable<IPythonType> {
        private readonly object _lock = new object();
        private Dictionary<string, IMember> _members;
        private BuiltinTypeId _typeId;
        private bool _readonly;

        protected IReadOnlyDictionary<string, IMember> Members => WritableMembers;

        private Dictionary<string, IMember> WritableMembers =>
            _members ?? (_members = new Dictionary<string, IMember>());

        public PythonType(
            string name,
            Location location,
            string documentation,
            BuiltinTypeId typeId = BuiltinTypeId.Unknown
        ) : this(name, location, typeId) {
            BaseName = name ?? throw new ArgumentNullException(nameof(name));
            Documentation = documentation;
        }

        private PythonType(string name, Location location, BuiltinTypeId typeId) : base(location) {
            Check.ArgumentNotNull(nameof(location), location.Module);
            BaseName = name ?? throw new ArgumentNullException(nameof(name));
            _typeId = typeId;
        }

        #region ILocatedMember
        public override PythonMemberType MemberType => _typeId.GetMemberId();

        public override void AddReference(Location location) {
            if (DeclaringModule == null || DeclaringModule.ModuleType == ModuleType.Builtins) {
                return;
            }

            base.AddReference(location);
        }
        #endregion

        #region IPythonType

<<<<<<< HEAD
        public virtual string Name => TypeId == BuiltinTypeId.Ellipsis ? "..." : _name;

        public virtual string QualifiedName
            => DeclaringModule.ModuleType == ModuleType.Builtins
                       ? TypeId == BuiltinTypeId.Ellipsis ? "ellipsis" : Name
                       : this.GetQualifiedName();

=======
        public virtual string Name => TypeId == BuiltinTypeId.Ellipsis ? "..." : BaseName;
>>>>>>> 47fabaee
        public virtual string Documentation { get; private set; }
        public virtual BuiltinTypeId TypeId => _typeId;
        public string BaseName { get; }
        public bool IsBuiltin => DeclaringModule == null || DeclaringModule is IBuiltinsPythonModule;
        public virtual bool IsAbstract => false;
        public virtual bool IsSpecialized => false;

        /// <summary>
        /// Create instance of the type, if any.
        /// </summary>
        /// <param name="typeName">Name of the type. Used in specialization scenarios
        /// where constructor may want to create specialized type.</param>
        /// <param name="args">Any custom arguments required to create the instance.</param>
        public virtual IMember CreateInstance(string typeName, IArgumentSet args) => new PythonInstance(this);

        /// <summary>
        /// Invokes method or property on the specified instance.
        /// </summary>
        /// <param name="instance">Instance of the type.</param>
        /// <param name="memberName">Member name to call, if applicable.</param>
        /// <param name="argSet">Call arguments.</param>
        public virtual IMember Call(IPythonInstance instance, string memberName, IArgumentSet argSet)
            => instance?.Call(memberName, argSet) ?? UnknownType;

        /// <summary>
        /// Invokes indexer on the specified instance.
        /// </summary>
        /// <param name="instance">Instance of the type.</param>
        /// <param name="index">Index arguments.</param>
        public virtual IMember Index(IPythonInstance instance, IArgumentSet args) => instance?.Index(args) ?? UnknownType;
        #endregion

        #region IMemberContainer
        public virtual IMember GetMember(string name) => Members.TryGetValue(name, out var member) ? member : null;
        public virtual IEnumerable<string> GetMemberNames() => Members.Keys;
        #endregion

        internal bool TrySetTypeId(BuiltinTypeId typeId) {
            if (_typeId != BuiltinTypeId.Unknown) {
                return false;
            }
            _typeId = typeId;
            return true;
        }

        internal virtual void SetDocumentation(string documentation) => Documentation = documentation;

        internal void AddMembers(IEnumerable<IVariable> variables, bool overwrite) {
            lock (_lock) {
                if (!_readonly) {
                    foreach (var v in variables.Where(m => overwrite || !Members.ContainsKey(m.Name))) {
                        // If variable holds function or a class, use value as member. 
                        // If it holds an instance, use the variable itself (i.e. it is a data member).
                        WritableMembers[v.Name] = v.Value;
                    }
                }
            }
        }

        internal void AddMembers(IEnumerable<KeyValuePair<string, IMember>> members, bool overwrite) {
            lock (_lock) {
                if (!_readonly) {
                    foreach (var kv in members.Where(m => overwrite || !Members.ContainsKey(m.Key))) {
                        WritableMembers[kv.Key] = kv.Value;
                    }
                }
            }
        }

        internal void AddMembers(IPythonClassType cls, bool overwrite) {
            if (cls != null) {
                var names = cls.GetMemberNames();
                var members = names.Select(n => new KeyValuePair<string, IMember>(n, cls.GetMember(n)));
                AddMembers(members, overwrite);
            }
        }

        internal IMember AddMember(string name, IMember member, bool overwrite) {
            lock (_lock) {
                if (!_readonly) {
                    if (overwrite || !Members.ContainsKey(name)) {
                        WritableMembers[name] = member;
                    }
                }
                return member;
            }
        }

        internal void MakeReadOnly() => _readonly = true;

        internal bool IsHidden => ContainsMember("__hidden__");
        protected bool ContainsMember(string name) => Members.ContainsKey(name);
        protected IPythonType UnknownType => DeclaringModule.Interpreter.UnknownType;

        //public bool Equals(IPythonType other) => PythonTypeComparer.Instance.Equals(this, other);

        //public override bool Equals(object obj)
        //    => obj is IPythonType pt && PythonTypeComparer.Instance.Equals(this, pt);
        //public override int GetHashCode() => 0;
    }
}<|MERGE_RESOLUTION|>--- conflicted
+++ resolved
@@ -64,17 +64,13 @@
 
         #region IPythonType
 
-<<<<<<< HEAD
-        public virtual string Name => TypeId == BuiltinTypeId.Ellipsis ? "..." : _name;
+        public virtual string Name => TypeId == BuiltinTypeId.Ellipsis ? "..." : BaseName;
 
         public virtual string QualifiedName
             => DeclaringModule.ModuleType == ModuleType.Builtins
                        ? TypeId == BuiltinTypeId.Ellipsis ? "ellipsis" : Name
                        : this.GetQualifiedName();
 
-=======
-        public virtual string Name => TypeId == BuiltinTypeId.Ellipsis ? "..." : BaseName;
->>>>>>> 47fabaee
         public virtual string Documentation { get; private set; }
         public virtual BuiltinTypeId TypeId => _typeId;
         public string BaseName { get; }
