﻿// Copyright(c) Microsoft Corporation
// All rights reserved.
//
// Licensed under the Apache License, Version 2.0 (the License); you may not use
// this file except in compliance with the License. You may obtain a copy of the
// License at http://www.apache.org/licenses/LICENSE-2.0
//
// THIS CODE IS PROVIDED ON AN  *AS IS* BASIS, WITHOUT WARRANTIES OR CONDITIONS
// OF ANY KIND, EITHER EXPRESS OR IMPLIED, INCLUDING WITHOUT LIMITATION ANY
// IMPLIED WARRANTIES OR CONDITIONS OF TITLE, FITNESS FOR A PARTICULAR PURPOSE,
// MERCHANTABILITY OR NON-INFRINGEMENT.
//
// See the Apache Version 2.0 License for specific language governing
// permissions and limitations under the License.

using System;
using System.Collections.Generic;
using System.Diagnostics;
using System.Linq;
using Microsoft.Python.Analysis.Modules;
using Microsoft.Python.Analysis.Specializations.Typing;
using Microsoft.Python.Analysis.Types.Collections;
using Microsoft.Python.Analysis.Utilities;
using Microsoft.Python.Analysis.Values;
using Microsoft.Python.Analysis.Values.Collections;
using Microsoft.Python.Core;
using Microsoft.Python.Core.Diagnostics;
using Microsoft.Python.Parsing;
using Microsoft.Python.Parsing.Ast;

namespace Microsoft.Python.Analysis.Types {
    [DebuggerDisplay("Class {Name}")]
<<<<<<< HEAD
    internal class PythonClassType : PythonType, IPythonClassType, IPythonTemplateType, IEquatable<IPythonClassType> {
        internal enum ClassDocumentationSource {
            Class,
            Init,
            Base
        }

        private static readonly string[] _classMethods = { "mro", "__dict__", @"__weakref__" };

        private readonly object _specificTypeLock = new object();
        private Dictionary<string, PythonClassType> _specificTypeCache;
        private IPythonClassType _processing;
=======
    internal partial class PythonClassType : PythonType, IPythonClassType, IGenericType, IEquatable<IPythonClassType> {
        private static readonly string[] _classMethods = { "mro", "__dict__", @"__weakref__" };

        private ReentrancyGuard<IPythonClassType> _memberGuard = new ReentrancyGuard<IPythonClassType>();
        private string _genericName;
>>>>>>> 47fabaee
        private List<IPythonType> _bases;
        private IReadOnlyList<IPythonType> _mro;
        private string _documentation;

        // For tests
        internal PythonClassType(string name, Location location)
            : base(name, location, string.Empty, BuiltinTypeId.Type) {
            Check.ArgumentNotNull(nameof(location), location.Module);
        }

        public PythonClassType(
            ClassDefinition classDefinition,
            IPythonType declaringType,
            Location location,
            BuiltinTypeId builtinTypeId = BuiltinTypeId.Type
        ) : base(classDefinition.Name, location, classDefinition.GetDocumentation(), builtinTypeId) {
            Check.ArgumentNotNull(nameof(location), location.Module);
            location.Module.AddAstNode(this, classDefinition);
            DeclaringType = declaringType;
        }

        /// <summary>
        /// If class has generic type parameters, returns that form, e.g 'A[T1, int, ...]', otherwise returns base, e.g 'A'
        /// </summary>
        public override string Name => _genericName ?? base.Name;

        #region IPythonType
        public override PythonMemberType MemberType => PythonMemberType.Class;
        public IPythonType DeclaringType { get; }

        public override IEnumerable<string> GetMemberNames() {
            var names = new HashSet<string>();
            names.UnionWith(Members.Keys);
            foreach (var m in Mro.Skip(1)) {
                names.UnionWith(m.GetMemberNames());
            }
            return DeclaringModule.Interpreter.LanguageVersion.Is3x() ? names.Concat(_classMethods).Distinct() : names;
        }

        public override IMember GetMember(string name) {
            // Push/Pop should be lock protected.
            if (Members.TryGetValue(name, out var member)) {
                return member;
            }

            // Special case names that we want to add to our own Members dict
            var is3x = DeclaringModule.Interpreter.LanguageVersion.Is3x();
            switch (name) {
                case "__mro__":
                case "mro":
<<<<<<< HEAD
                    return is3x ? PythonCollectionType.CreateList(DeclaringModule.Interpreter.ModuleResolution.BuiltinsModule, Mro) : UnknownType;
=======
                    return is3x ? PythonCollectionType.CreateList(DeclaringModule.Interpreter, Mro) : UnknownType as IMember;
>>>>>>> 47fabaee
                case "__dict__":
                    return is3x ? DeclaringModule.Interpreter.GetBuiltinType(BuiltinTypeId.Dict) : UnknownType;
                case @"__weakref__":
                    return is3x ? DeclaringModule.Interpreter.GetBuiltinType(BuiltinTypeId.Object) : UnknownType;
            }

            using (_memberGuard.Push(this, out var reentered)) {
                if (!reentered) {
                    foreach (var m in Mro.Reverse()) {
                        if (m == this) {
                            return member;
                        }
                        member = member ?? m.GetMember(name);
                    }
                }
                return null;
            }
        }

        public override string Documentation {
            get {
                if (!string.IsNullOrEmpty(_documentation)) {
                    return _documentation;
                }

                // Make sure we do not cycle through bases back here.
                using (_memberGuard.Push(this, out var reentered)) {
                    if (reentered) {
                        return null;
                    }
                    // Try doc from the type first (class definition AST node).
                    _documentation = base.Documentation;
                    DocumentationSource = ClassDocumentationSource.Class;

                    if (string.IsNullOrEmpty(_documentation)) {
                        // If not present, try docs __init__. IPythonFunctionType handles
                        // __init__ in a special way so there is no danger of call coming
                        // back here and causing stack overflow.
                        _documentation = (GetMember("__init__") as IPythonFunctionType)?.Documentation;
                        DocumentationSource = ClassDocumentationSource.Init;
                    }

                    if (string.IsNullOrEmpty(_documentation) && Bases != null) {
                        // If still not found, try bases. 
                        var o = DeclaringModule.Interpreter.GetBuiltinType(BuiltinTypeId.Object);
                        _documentation = Bases.FirstOrDefault(b => b != o && !string.IsNullOrEmpty(b?.Documentation))
                            ?.Documentation;
                        DocumentationSource = ClassDocumentationSource.Base;
                    }
                }
                return _documentation;
            }
        }

        // Constructor call
        public override IMember CreateInstance(string typeName, IArgumentSet args) {
            var builtins = DeclaringModule.Interpreter.ModuleResolution.BuiltinsModule;
            // Specializations
            switch (typeName) {
                case "list":
                    return PythonCollectionType.CreateList(builtins, args);
                case "dict": {
                        // self, then contents
                        var contents = args.Values<IMember>().Skip(1).FirstOrDefault();
                        return new PythonDictionary(builtins, contents);
                    }
                case "tuple": {
                        var contents = args.Values<IMember>();
                        return PythonCollectionType.CreateTuple(builtins, contents);
                    }
            }
            return new PythonInstance(this);
        }

        public override IMember Index(IPythonInstance instance, IArgumentSet args) {
            var defaultReturn = base.Index(instance, args);
            var fromBases = Bases
                .MaybeEnumerate()
                .Select(b => b.Index(instance, args))
                .Except(new[] { defaultReturn, UnknownType })
                .FirstOrDefault();

            return fromBases ?? defaultReturn;
        }

        #endregion

        #region IPythonClass
        public ClassDefinition ClassDefinition => DeclaringModule.GetAstNode<ClassDefinition>(this);
        public IReadOnlyList<IPythonType> Bases => _bases;

        public IReadOnlyList<IPythonType> Mro {
            get {
                if (_mro != null) {
                    return _mro;
                }
                if (_bases == null) {
                    return new IPythonType[] { this };
                }
                _mro = new IPythonType[] { this };
                _mro = CalculateMro(this);
                return _mro;
            }
        }

        /// <summary>
        /// Mapping from class generic type parameters to what it was filled in with 
        /// class A(Generic[T, K]): ...
        /// class B(A[int, str]): ...
        /// Has the map {T: int, K: str}
        /// </summary>
        public virtual IReadOnlyDictionary<IGenericTypeParameter, IPythonType> GenericParameters =>
                _genericParameters ?? EmptyDictionary<IGenericTypeParameter, IPythonType>.Instance;

        #endregion

        internal ClassDocumentationSource DocumentationSource { get; private set; }
        internal override void SetDocumentation(string documentation) => _documentation = documentation;

        internal void SetBases(IEnumerable<IPythonType> bases) {
            if (_bases != null) {
                return; // Already set
            }

            bases = bases != null ? bases.Where(b => !b.GetPythonType().IsUnknown()).ToArray() : Array.Empty<IPythonType>();

            // For Python 3+ attach object as a base class by default except for the object class itself.
            if (DeclaringModule.Interpreter.LanguageVersion.Is3x() && DeclaringModule.ModuleType != ModuleType.Builtins) {
                var objectType = DeclaringModule.Interpreter.GetBuiltinType(BuiltinTypeId.Object);
                // During processing of builtins module some types may not be available yet.
                // Specialization will attach proper base at the end.
                Debug.Assert(!objectType.IsUnknown());
                if (!bases.Any(b => objectType.Equals(b))) {
                    bases = bases.Concat(Enumerable.Repeat(objectType, 1));
                }
            }

            _bases = bases.ToList();
            if (_bases.Count > 0) {
                AddMember("__base__", _bases[0], true);
            }
            // Invalidate MRO
            _mro = null;
            if (DeclaringModule is BuiltinsPythonModule) {
                // TODO: If necessary, we can set __bases__ on builtins when the module is fully analyzed.
                return;
            }

            AddMember("__bases__", PythonCollectionType.CreateList(DeclaringModule.Interpreter.ModuleResolution.BuiltinsModule, _bases), true);
        }

        /// <summary>
        /// Calculates MRO according to https://www.python.org/download/releases/2.3/mro/
        /// </summary>
        internal static IReadOnlyList<IPythonType> CalculateMro(IPythonType type, HashSet<IPythonType> recursionProtection = null) {
            if (type == null) {
                return Array.Empty<IPythonType>();
            }
            recursionProtection = recursionProtection ?? new HashSet<IPythonType>();
            if (!recursionProtection.Add(type)) {
                return Array.Empty<IPythonType>();
            }

            var bases = (type as IPythonClassType)?.Bases;
            if (bases == null) {
                var members = (type.GetMember("__bases__") as IPythonCollection)?.Contents ?? Array.Empty<IMember>();
                bases = members.Select(m => m.GetPythonType()).ToArray();
            }

            try {
                var mergeList = new List<List<IPythonType>> { new List<IPythonType>() };
                var finalMro = new List<IPythonType> { type };

                var mros = bases.Select(b => CalculateMro(b, recursionProtection).ToList());
                mergeList.AddRange(mros);

                while (mergeList.Any()) {
                    // Next candidate is the first head that does not appear in any other tails.
                    var nextInMro = mergeList.FirstOrDefault(mro => {
                        var m = mro.FirstOrDefault();
                        return m != null && !mergeList.Any(m2 => m2.Skip(1).Contains(m));
                    })?.FirstOrDefault();

                    if (nextInMro == null) {
                        // MRO is invalid, so return just this class
                        return new[] { type };
                    }

                    finalMro.Add(nextInMro);

                    // Remove all instances of that class from potentially being returned again
                    foreach (var mro in mergeList) {
                        mro.RemoveAll(ns => ns == nextInMro);
                    }

                    // Remove all lists that are now empty.
                    mergeList.RemoveAll(mro => !mro.Any());
                }

                return finalMro;
            } finally {
                recursionProtection.Remove(type);
            }
        }

        public bool Equals(IPythonClassType other)
            => Name == other?.Name && DeclaringModule.Equals(other?.DeclaringModule);

<<<<<<< HEAD
        public IPythonType CreateSpecificType(IArgumentSet args) {
            lock (_specificTypeLock) {
                // Get declared generic parameters of the class, i.e. list of Ts in Generic[T1, T2, ...]
                var genericClassParameters = Bases.OfType<IGenericClassParameter>().ToArray();
                // Optimistically use the first one
                // TODO: handle optional generics as class A(Generic[_T1], Optional[Generic[_T2]])
                var genericClassParameter = genericClassParameters.FirstOrDefault();

                // Create map of names listed in Generic[...] in the class definition.
                // We will be filling the map with specific types, if any provided.
                var genericTypeDefinitions = genericClassParameter?.TypeDefinitions ?? Array.Empty<IGenericTypeDefinition>();
                var genericClassTypeParameters = genericTypeDefinitions.ToDictionary(td => td.Name, td => td);

                var specificClassTypeParameters = new Dictionary<string, IPythonType>();
                var newBases = new List<IPythonType>();

                // Arguments passed are those of __init__ or it is a copy constructor.
                // They do not necessarily match all of the declared generic parameters.
                // Some generic parameters may be used to specify method return types or
                // method arguments and do not appear in the constructor argument list.
                // Figure out whatever specific types we can from the arguments.
                foreach (var arg in args.Arguments) {
                    // The argument may either match generic type definition of be a specific type
                    // created off generic type. Consider '__init__(self, v: _T)' and
                    // 'class A(Generic[K, V], Mapping[K, V])'.
                    if (arg.Type is IGenericTypeDefinition argTypeDefinition) {
                        // Parameter is annotated as generic type definition. Check if its generic type
                        // name matches any of the generic class parameters. I.e. if there is
                        // an argument like 'v: _T' we need to check if class has matching Generic[_T].
                        if (genericClassTypeParameters.ContainsKey(argTypeDefinition.Name)) {
                            // TODO: Check if specific type matches generic type definition constraints and report mismatches.
                            // Assign specific type.
                            if (arg.Value is IMember m && m.GetPythonType() is IPythonType pt) {
                                specificClassTypeParameters[argTypeDefinition.Name] = pt;
                            } else {
                                // TODO: report supplied parameter is not a type.
                            }
                        } else {
                            // TODO: report generic parameter name mismatch.
                        }
                        continue;
                    }

                    if (arg.Value is IMember member && !member.GetPythonType().IsUnknown()) {
                        var type = member.GetPythonType();
                        // Type may be a specific type created off generic or just a type
                        // for the copy constructor. Consider 'class A(Generic[K, V], Mapping[K, V])'
                        // constructed as 'd = {1:'a', 2:'b'}; A(d)'. Here we look through bases
                        // and see if any matches the builtin type id. For example, Mapping or Dict
                        // will have BultinTypeId.Dict and we can figure out specific types from
                        // the content of the collection.
                        var b = _bases.OfType<IGenericType>().FirstOrDefault(x => x.TypeId == type.TypeId);
                        if (b != null && b.Parameters.Count > 0) {
                            newBases.Add(type);
                            // Optimistically assign argument types if they match.
                            // Handle common cases directly.
                            GetSpecificTypeFromArgumentValue(b, arg.Value, specificClassTypeParameters);
                            continue;
                        }

                        // Any regular base match?
                        if (_bases.Any(x => x.TypeId == type.TypeId) && !type.Equals(this)) {
                            newBases.Add(type);
                        }
                    }
                }

                // For still undefined parameters try matching passed types in order
                for (int i = 0, gtIndex = 0; i < args.Arguments.Count; i++) {
                    var arg = args.Arguments[i];
                    if (Equals(arg.Type)) {
                        continue; // Typically 'self'.
                    }

                    if (arg.Value is IMember member) {
                        var type = member.GetPythonType();
                        if (!type.IsUnknown()) {
                            var gtd = gtIndex < genericTypeDefinitions.Count ? genericTypeDefinitions[gtIndex] : null;
                            if (gtd != null && !specificClassTypeParameters.ContainsKey(gtd.Name)) {
                                specificClassTypeParameters[gtd.Name] = type;
                            }
                            gtIndex++;
                        }
                    }
                }

                // Define specific type in the original order
                var specificTypes = genericTypeDefinitions
                    .Select(p => specificClassTypeParameters.TryGetValue(p.Name, out var v) ? v : null)
                    .ExcludeDefault()
                    .ToArray();

                var specificName = CodeFormatter.FormatSequence(Name, '[', specificTypes);
                _specificTypeCache = _specificTypeCache ?? new Dictionary<string, PythonClassType>();
                if (_specificTypeCache.TryGetValue(specificName, out var classType)) {
                    return classType;
                }
                _specificTypeCache[specificName] = classType = new PythonClassType(specificName, new Location(DeclaringModule));

                // Methods returning generic types need to know how to match generic
                // parameter name to the actual supplied type.
                StoreGenericParameters(classType, genericTypeDefinitions.ToArray(), specificTypes);

                // Prevent reentrancy when resolving generic class where
                // method may be returning instance of type of the same class.
                if (!Push(classType)) {
                    return _processing;
                }

                try {
                    // Create specific bases since we may have generic types there.
                    // Match generic parameter names to base type parameter names.
                    // Consider 'class A(Generic[T], B[T], C[E]): ...'
                    var genericTypeBases = Bases.Except(genericClassParameters).OfType<IGenericType>().ToArray();
                    // Start with regular types, then add specific types for all generic types.
                    var bases = Bases.Except(genericTypeBases).Except(genericClassParameters).ToList();

                    // Create specific types for generic type bases
                    // it for generic types but not Generic[T, ...] itself.
                    foreach (var gt in genericTypeBases) {
                        var st = gt.Parameters
                            .Select(p => classType.GenericParameters.TryGetValue(p.Name, out var t) ? t : null)
                            .Where(p => !p.IsUnknown())
                            .ToArray();
                        if (st.Length > 0) {
                            var type = gt.CreateSpecificType(new ArgumentSet(st, args.Expression, args.Eval));
                            if (!type.IsUnknown()) {
                                bases.Add(type);
                            }
                        }
                    }

                    // Set specific class bases
                    classType.SetBases(bases.Concat(newBases));
                    // Transfer members from generic to specific type.
                    SetClassMembers(classType, args);
                } finally {
                    Pop();
                }
                return classType;
            }
        }

        private void StoreGenericParameters(PythonClassType classType, IGenericTypeDefinition[] genericParameters, IPythonType[] specificTypes) {
            classType._genericParameters = new Dictionary<string, IPythonType>();
            for (var i = 0; i < genericParameters.Length; i++) {
                var gb = genericParameters[i];
                classType._genericParameters[gb.Name] = i < specificTypes.Length ? specificTypes[i] : UnknownType.GetPythonType();
            }
        }

        /// <summary>
        /// Given generic type such as Generic[T1, T2, ...] attempts to extract specific types
        /// for its parameters from an argument value. Handles common cases such as dictionary,
        /// list and tuple. Typically used on argument that is passed to the class constructor.
        /// </summary>
        /// <remarks>
        /// Consider 'class A(Generic[K, V], Dict[K, V]): ...' constructed as
        /// 'd = {1:'a', 2:'b'}; A(d). The method extracts types of keys and values from
        /// the instance of the dictionary so concrete class type can be created with
        /// the specific type arguments.
        /// </remarks>
        /// <param name="gt">Generic type (Generic[T1, T2, ...).</param>
        /// <param name="argumentValue">Argument value passed to the class constructor.</param>
        /// <param name="specificTypes">Dictionary or name (T1) to specific type to populate.</param>
        private void GetSpecificTypeFromArgumentValue(IGenericType gt, object argumentValue, IDictionary<string, IPythonType> specificTypes) {
            switch (argumentValue) {
                case IPythonDictionary dict when gt.Parameters.Count == 2:
                    var keyType = dict.Keys.FirstOrDefault()?.GetPythonType();
                    var valueType = dict.Values.FirstOrDefault()?.GetPythonType();
                    if (!keyType.IsUnknown()) {
                        specificTypes[gt.Parameters[0].Name] = keyType;
                    }
                    if (!valueType.IsUnknown()) {
                        specificTypes[gt.Parameters[1].Name] = valueType;
                    }
                    break;
                case IPythonIterable iter when gt.TypeId == BuiltinTypeId.List && gt.Parameters.Count == 1:
                    var itemType = iter.GetIterator().Next.GetPythonType();
                    if (!itemType.IsUnknown()) {
                        specificTypes[gt.Parameters[0].Name] = itemType;
                    }
                    break;
                case IPythonCollection coll when gt.TypeId == BuiltinTypeId.Tuple && gt.Parameters.Count >= 1:
                    var itemTypes = coll.Contents.Select(m => m.GetPythonType()).ToArray();
                    for (var i = 0; i < Math.Min(itemTypes.Length, gt.Parameters.Count); i++) {
                        specificTypes[gt.Parameters[i].Name] = itemTypes[i];
                    }
                    break;
            }
        }

        /// <summary>
        /// Transfers members from generic class to the specific class type
        /// while instantiating specific types for the members.
        /// </summary>
        private void SetClassMembers(PythonClassType classType, IArgumentSet args) {
            // Add members from the template class (this one).
            // Members must be clones rather than references since
            // we are going to set specific types on them.
            classType.AddMembers(this, true);

            // Resolve return types of methods, if any were annotated as generics
            var members = classType.GetMemberNames()
                .Except(new[] { "__class__", "__bases__", "__base__" })
                .ToDictionary(n => n, classType.GetMember);

            // Create specific types.
            // Functions handle generics internally upon the call to Call.
            foreach (var m in members) {
                switch (m.Value) {
                    case IPythonTemplateType tt when tt.IsGeneric(): {
                            var specificType = tt.CreateSpecificType(args);
                            classType.AddMember(m.Key, specificType, true);
                            break;
                        }
                    case IPythonInstance inst: {
                            var t = inst.GetPythonType();
                            IPythonType specificType = null;
                            switch (t) {
                                case IPythonTemplateType tt when tt.IsGeneric():
                                    specificType = tt.CreateSpecificType(args);
                                    break;
                                case IGenericTypeDefinition gtd:
                                    classType.GenericParameters.TryGetValue(gtd.Name, out specificType);
                                    break;
                            }

                            if (specificType != null) {
                                classType.AddMember(m.Key, new PythonInstance(specificType), true);
                            }
                            break;
                        }
                }
            }
        }
=======
>>>>>>> 47fabaee
    }
}<|MERGE_RESOLUTION|>--- conflicted
+++ resolved
@@ -30,26 +30,16 @@
 
 namespace Microsoft.Python.Analysis.Types {
     [DebuggerDisplay("Class {Name}")]
-<<<<<<< HEAD
-    internal class PythonClassType : PythonType, IPythonClassType, IPythonTemplateType, IEquatable<IPythonClassType> {
+    internal partial class PythonClassType : PythonType, IPythonClassType, IEquatable<IPythonClassType> {
         internal enum ClassDocumentationSource {
             Class,
             Init,
             Base
         }
-
-        private static readonly string[] _classMethods = { "mro", "__dict__", @"__weakref__" };
-
-        private readonly object _specificTypeLock = new object();
-        private Dictionary<string, PythonClassType> _specificTypeCache;
-        private IPythonClassType _processing;
-=======
-    internal partial class PythonClassType : PythonType, IPythonClassType, IGenericType, IEquatable<IPythonClassType> {
         private static readonly string[] _classMethods = { "mro", "__dict__", @"__weakref__" };
 
         private ReentrancyGuard<IPythonClassType> _memberGuard = new ReentrancyGuard<IPythonClassType>();
         private string _genericName;
->>>>>>> 47fabaee
         private List<IPythonType> _bases;
         private IReadOnlyList<IPythonType> _mro;
         private string _documentation;
@@ -100,11 +90,7 @@
             switch (name) {
                 case "__mro__":
                 case "mro":
-<<<<<<< HEAD
-                    return is3x ? PythonCollectionType.CreateList(DeclaringModule.Interpreter.ModuleResolution.BuiltinsModule, Mro) : UnknownType;
-=======
-                    return is3x ? PythonCollectionType.CreateList(DeclaringModule.Interpreter, Mro) : UnknownType as IMember;
->>>>>>> 47fabaee
+                    return is3x ? PythonCollectionType.CreateList(DeclaringModule, Mro) : UnknownType as IMember;
                 case "__dict__":
                     return is3x ? DeclaringModule.Interpreter.GetBuiltinType(BuiltinTypeId.Dict) : UnknownType;
                 case @"__weakref__":
@@ -312,245 +298,5 @@
 
         public bool Equals(IPythonClassType other)
             => Name == other?.Name && DeclaringModule.Equals(other?.DeclaringModule);
-
-<<<<<<< HEAD
-        public IPythonType CreateSpecificType(IArgumentSet args) {
-            lock (_specificTypeLock) {
-                // Get declared generic parameters of the class, i.e. list of Ts in Generic[T1, T2, ...]
-                var genericClassParameters = Bases.OfType<IGenericClassParameter>().ToArray();
-                // Optimistically use the first one
-                // TODO: handle optional generics as class A(Generic[_T1], Optional[Generic[_T2]])
-                var genericClassParameter = genericClassParameters.FirstOrDefault();
-
-                // Create map of names listed in Generic[...] in the class definition.
-                // We will be filling the map with specific types, if any provided.
-                var genericTypeDefinitions = genericClassParameter?.TypeDefinitions ?? Array.Empty<IGenericTypeDefinition>();
-                var genericClassTypeParameters = genericTypeDefinitions.ToDictionary(td => td.Name, td => td);
-
-                var specificClassTypeParameters = new Dictionary<string, IPythonType>();
-                var newBases = new List<IPythonType>();
-
-                // Arguments passed are those of __init__ or it is a copy constructor.
-                // They do not necessarily match all of the declared generic parameters.
-                // Some generic parameters may be used to specify method return types or
-                // method arguments and do not appear in the constructor argument list.
-                // Figure out whatever specific types we can from the arguments.
-                foreach (var arg in args.Arguments) {
-                    // The argument may either match generic type definition of be a specific type
-                    // created off generic type. Consider '__init__(self, v: _T)' and
-                    // 'class A(Generic[K, V], Mapping[K, V])'.
-                    if (arg.Type is IGenericTypeDefinition argTypeDefinition) {
-                        // Parameter is annotated as generic type definition. Check if its generic type
-                        // name matches any of the generic class parameters. I.e. if there is
-                        // an argument like 'v: _T' we need to check if class has matching Generic[_T].
-                        if (genericClassTypeParameters.ContainsKey(argTypeDefinition.Name)) {
-                            // TODO: Check if specific type matches generic type definition constraints and report mismatches.
-                            // Assign specific type.
-                            if (arg.Value is IMember m && m.GetPythonType() is IPythonType pt) {
-                                specificClassTypeParameters[argTypeDefinition.Name] = pt;
-                            } else {
-                                // TODO: report supplied parameter is not a type.
-                            }
-                        } else {
-                            // TODO: report generic parameter name mismatch.
-                        }
-                        continue;
-                    }
-
-                    if (arg.Value is IMember member && !member.GetPythonType().IsUnknown()) {
-                        var type = member.GetPythonType();
-                        // Type may be a specific type created off generic or just a type
-                        // for the copy constructor. Consider 'class A(Generic[K, V], Mapping[K, V])'
-                        // constructed as 'd = {1:'a', 2:'b'}; A(d)'. Here we look through bases
-                        // and see if any matches the builtin type id. For example, Mapping or Dict
-                        // will have BultinTypeId.Dict and we can figure out specific types from
-                        // the content of the collection.
-                        var b = _bases.OfType<IGenericType>().FirstOrDefault(x => x.TypeId == type.TypeId);
-                        if (b != null && b.Parameters.Count > 0) {
-                            newBases.Add(type);
-                            // Optimistically assign argument types if they match.
-                            // Handle common cases directly.
-                            GetSpecificTypeFromArgumentValue(b, arg.Value, specificClassTypeParameters);
-                            continue;
-                        }
-
-                        // Any regular base match?
-                        if (_bases.Any(x => x.TypeId == type.TypeId) && !type.Equals(this)) {
-                            newBases.Add(type);
-                        }
-                    }
-                }
-
-                // For still undefined parameters try matching passed types in order
-                for (int i = 0, gtIndex = 0; i < args.Arguments.Count; i++) {
-                    var arg = args.Arguments[i];
-                    if (Equals(arg.Type)) {
-                        continue; // Typically 'self'.
-                    }
-
-                    if (arg.Value is IMember member) {
-                        var type = member.GetPythonType();
-                        if (!type.IsUnknown()) {
-                            var gtd = gtIndex < genericTypeDefinitions.Count ? genericTypeDefinitions[gtIndex] : null;
-                            if (gtd != null && !specificClassTypeParameters.ContainsKey(gtd.Name)) {
-                                specificClassTypeParameters[gtd.Name] = type;
-                            }
-                            gtIndex++;
-                        }
-                    }
-                }
-
-                // Define specific type in the original order
-                var specificTypes = genericTypeDefinitions
-                    .Select(p => specificClassTypeParameters.TryGetValue(p.Name, out var v) ? v : null)
-                    .ExcludeDefault()
-                    .ToArray();
-
-                var specificName = CodeFormatter.FormatSequence(Name, '[', specificTypes);
-                _specificTypeCache = _specificTypeCache ?? new Dictionary<string, PythonClassType>();
-                if (_specificTypeCache.TryGetValue(specificName, out var classType)) {
-                    return classType;
-                }
-                _specificTypeCache[specificName] = classType = new PythonClassType(specificName, new Location(DeclaringModule));
-
-                // Methods returning generic types need to know how to match generic
-                // parameter name to the actual supplied type.
-                StoreGenericParameters(classType, genericTypeDefinitions.ToArray(), specificTypes);
-
-                // Prevent reentrancy when resolving generic class where
-                // method may be returning instance of type of the same class.
-                if (!Push(classType)) {
-                    return _processing;
-                }
-
-                try {
-                    // Create specific bases since we may have generic types there.
-                    // Match generic parameter names to base type parameter names.
-                    // Consider 'class A(Generic[T], B[T], C[E]): ...'
-                    var genericTypeBases = Bases.Except(genericClassParameters).OfType<IGenericType>().ToArray();
-                    // Start with regular types, then add specific types for all generic types.
-                    var bases = Bases.Except(genericTypeBases).Except(genericClassParameters).ToList();
-
-                    // Create specific types for generic type bases
-                    // it for generic types but not Generic[T, ...] itself.
-                    foreach (var gt in genericTypeBases) {
-                        var st = gt.Parameters
-                            .Select(p => classType.GenericParameters.TryGetValue(p.Name, out var t) ? t : null)
-                            .Where(p => !p.IsUnknown())
-                            .ToArray();
-                        if (st.Length > 0) {
-                            var type = gt.CreateSpecificType(new ArgumentSet(st, args.Expression, args.Eval));
-                            if (!type.IsUnknown()) {
-                                bases.Add(type);
-                            }
-                        }
-                    }
-
-                    // Set specific class bases
-                    classType.SetBases(bases.Concat(newBases));
-                    // Transfer members from generic to specific type.
-                    SetClassMembers(classType, args);
-                } finally {
-                    Pop();
-                }
-                return classType;
-            }
-        }
-
-        private void StoreGenericParameters(PythonClassType classType, IGenericTypeDefinition[] genericParameters, IPythonType[] specificTypes) {
-            classType._genericParameters = new Dictionary<string, IPythonType>();
-            for (var i = 0; i < genericParameters.Length; i++) {
-                var gb = genericParameters[i];
-                classType._genericParameters[gb.Name] = i < specificTypes.Length ? specificTypes[i] : UnknownType.GetPythonType();
-            }
-        }
-
-        /// <summary>
-        /// Given generic type such as Generic[T1, T2, ...] attempts to extract specific types
-        /// for its parameters from an argument value. Handles common cases such as dictionary,
-        /// list and tuple. Typically used on argument that is passed to the class constructor.
-        /// </summary>
-        /// <remarks>
-        /// Consider 'class A(Generic[K, V], Dict[K, V]): ...' constructed as
-        /// 'd = {1:'a', 2:'b'}; A(d). The method extracts types of keys and values from
-        /// the instance of the dictionary so concrete class type can be created with
-        /// the specific type arguments.
-        /// </remarks>
-        /// <param name="gt">Generic type (Generic[T1, T2, ...).</param>
-        /// <param name="argumentValue">Argument value passed to the class constructor.</param>
-        /// <param name="specificTypes">Dictionary or name (T1) to specific type to populate.</param>
-        private void GetSpecificTypeFromArgumentValue(IGenericType gt, object argumentValue, IDictionary<string, IPythonType> specificTypes) {
-            switch (argumentValue) {
-                case IPythonDictionary dict when gt.Parameters.Count == 2:
-                    var keyType = dict.Keys.FirstOrDefault()?.GetPythonType();
-                    var valueType = dict.Values.FirstOrDefault()?.GetPythonType();
-                    if (!keyType.IsUnknown()) {
-                        specificTypes[gt.Parameters[0].Name] = keyType;
-                    }
-                    if (!valueType.IsUnknown()) {
-                        specificTypes[gt.Parameters[1].Name] = valueType;
-                    }
-                    break;
-                case IPythonIterable iter when gt.TypeId == BuiltinTypeId.List && gt.Parameters.Count == 1:
-                    var itemType = iter.GetIterator().Next.GetPythonType();
-                    if (!itemType.IsUnknown()) {
-                        specificTypes[gt.Parameters[0].Name] = itemType;
-                    }
-                    break;
-                case IPythonCollection coll when gt.TypeId == BuiltinTypeId.Tuple && gt.Parameters.Count >= 1:
-                    var itemTypes = coll.Contents.Select(m => m.GetPythonType()).ToArray();
-                    for (var i = 0; i < Math.Min(itemTypes.Length, gt.Parameters.Count); i++) {
-                        specificTypes[gt.Parameters[i].Name] = itemTypes[i];
-                    }
-                    break;
-            }
-        }
-
-        /// <summary>
-        /// Transfers members from generic class to the specific class type
-        /// while instantiating specific types for the members.
-        /// </summary>
-        private void SetClassMembers(PythonClassType classType, IArgumentSet args) {
-            // Add members from the template class (this one).
-            // Members must be clones rather than references since
-            // we are going to set specific types on them.
-            classType.AddMembers(this, true);
-
-            // Resolve return types of methods, if any were annotated as generics
-            var members = classType.GetMemberNames()
-                .Except(new[] { "__class__", "__bases__", "__base__" })
-                .ToDictionary(n => n, classType.GetMember);
-
-            // Create specific types.
-            // Functions handle generics internally upon the call to Call.
-            foreach (var m in members) {
-                switch (m.Value) {
-                    case IPythonTemplateType tt when tt.IsGeneric(): {
-                            var specificType = tt.CreateSpecificType(args);
-                            classType.AddMember(m.Key, specificType, true);
-                            break;
-                        }
-                    case IPythonInstance inst: {
-                            var t = inst.GetPythonType();
-                            IPythonType specificType = null;
-                            switch (t) {
-                                case IPythonTemplateType tt when tt.IsGeneric():
-                                    specificType = tt.CreateSpecificType(args);
-                                    break;
-                                case IGenericTypeDefinition gtd:
-                                    classType.GenericParameters.TryGetValue(gtd.Name, out specificType);
-                                    break;
-                            }
-
-                            if (specificType != null) {
-                                classType.AddMember(m.Key, new PythonInstance(specificType), true);
-                            }
-                            break;
-                        }
-                }
-            }
-        }
-=======
->>>>>>> 47fabaee
     }
 }