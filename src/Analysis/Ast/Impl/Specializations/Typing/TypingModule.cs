--- conflicted
+++ resolved
@@ -68,17 +68,7 @@
             _members["TypeVar"] = fn;
 
             // NewType
-<<<<<<< HEAD
-            fn = PythonFunctionType.Specialize("NewType", this, GetMemberDocumentation("NewType"));
-            o = new PythonFunctionOverload(fn.Name, location);
-            // When called, create generic parameter type. For documentation
-            // use original TypeVar declaration so it appear as a tooltip.
-            o.SetReturnValueProvider((declaringModule, overload, args) => CreateTypeAlias(args));
-            fn.AddOverload(o);
-            _members["NewType"] = fn;
-=======
             _members["NewType"] = SpecializeNewType(location);
->>>>>>> b5e6bd49
 
             // Type
             fn = PythonFunctionType.Specialize("Type", this, GetMemberDocumentation("Type"));
@@ -271,13 +261,8 @@
                 var argExpr = argSet.Arguments[0].ValueExpression;
                 eval.ReportDiagnostics(
                     eval.Module?.Uri,
-<<<<<<< HEAD
-                    new DiagnosticsEntry(Resources.NewTypeFirstArgNotString.FormatInvariant(firstArgType),
-                        expression?.GetLocation(eval)?.Span ?? default,
-=======
                     new DiagnosticsEntry(Resources.NewTypeFirstArgument,
                         eval?.GetLocation(argExpr).Span ?? default,
->>>>>>> b5e6bd49
                         Diagnostics.ErrorCodes.TypingNewTypeArguments,
                         Severity.Warning, DiagnosticSource.Analysis)
                 );
