﻿// Copyright(c) Microsoft Corporation
// All rights reserved.
//
// Licensed under the Apache License, Version 2.0 (the License); you may not use
// this file except in compliance with the License. You may obtain a copy of the
// License at http://www.apache.org/licenses/LICENSE-2.0
//
// THIS CODE IS PROVIDED ON AN  *AS IS* BASIS, WITHOUT WARRANTIES OR CONDITIONS
// OF ANY KIND, EITHER EXPRESS OR IMPLIED, INCLUDING WITHOUT LIMITATION ANY
// IMPLIED WARRANTIES OR CONDITIONS OF TITLE, FITNESS FOR A PARTICULAR PURPOSE,
// MERCHANTABILITY OR NON-INFRINGEMENT.
//
// See the Apache Version 2.0 License for specific language governing
// permissions and limitations under the License.

using System;
using System.Collections.Generic;
using System.Linq;
using Microsoft.Python.Analysis.Core.DependencyResolution;
using Microsoft.Python.Analysis.Diagnostics;
using Microsoft.Python.Analysis.Modules;
using Microsoft.Python.Analysis.Types;
using Microsoft.Python.Analysis.Values;
using Microsoft.Python.Core;
using Microsoft.Python.Core.Collections;
using Microsoft.Python.Core.Text;
using Microsoft.Python.Parsing;
using Microsoft.Python.Parsing.Ast;
using ErrorCodes = Microsoft.Python.Analysis.Diagnostics.ErrorCodes;

namespace Microsoft.Python.Analysis.Analyzer.Handlers {
    internal sealed partial class ImportHandler : StatementHandler {
        private readonly IImportedVariableHandler _importedVariableHandler;
        private readonly Dictionary<string, PythonVariableModule> _variableModules = new Dictionary<string, PythonVariableModule>();
        public ImmutableArray<(IndexSpan VariableIndexSpan, IPythonModule Module, string Name)> VariableSources { get; private set; }

        public ImportHandler(AnalysisWalker walker, in IImportedVariableHandler importedVariableHandler) : base(walker) {
            _importedVariableHandler = importedVariableHandler;
            VariableSources = ImmutableArray<(IndexSpan VariableIndexSpan, IPythonModule module, string name)>.Empty;
        }

        public bool HandleImport(ImportStatement node) {
            if (Module.ModuleType == ModuleType.Specialized) {
                return false;
            }

            var len = Math.Min(node.Names.Count, node.AsNames.Count);
            var forceAbsolute = node.ForceAbsolute;
            for (var i = 0; i < len; i++) {
                var moduleImportExpression = node.Names[i];
                var asNameExpression = node.AsNames[i];
                HandleImport(moduleImportExpression, asNameExpression, forceAbsolute);
            }

            return false;
        }

        private void HandleImport(ModuleName moduleImportExpression, NameExpression asNameExpression, bool forceAbsolute) {
            // "import fob.oar.baz" means
            // import_module('fob')
            // import_module('fob.oar')
            // import_module('fob.oar.baz')
            var importNames = ImmutableArray<string>.Empty;
            var lastModule = default(PythonVariableModule);
            var resolvedModules = new (string name, PythonVariableModule module)[moduleImportExpression.Names.Count];
            for (var i = 0; i < moduleImportExpression.Names.Count; i++) {
                var nameExpression = moduleImportExpression.Names[i];
                importNames = importNames.Add(nameExpression.Name);
                var imports = ModuleResolution.CurrentPathResolver.GetImportsFromAbsoluteName(Module.FilePath, importNames, forceAbsolute);
                if (!HandleImportSearchResult(imports, lastModule, asNameExpression, moduleImportExpression, out lastModule)) {
                    lastModule = default;
                    break;
                }
<<<<<<< HEAD

                if (firstModule == null) {
                    firstModule = lastModule;
                }

                var location = Eval.GetLocationOfName(nameExpression);
                VariableSources = VariableSources.Add((location.IndexSpan, lastModule.Module, null));
=======
                resolvedModules[i] = (nameExpression.Name, lastModule);
>>>>>>> 8b937776
            }

            // "import fob.oar.baz as baz" is handled as baz = import_module('fob.oar.baz')
            if (!string.IsNullOrEmpty(asNameExpression?.Name) && lastModule != null) {
                Eval.DeclareVariable(asNameExpression.Name, lastModule, VariableSource.Import, asNameExpression);
                return;
            }

            var firstModule = resolvedModules.Length > 0 ? resolvedModules[0].module : null;
            var secondModule = resolvedModules.Length > 1 ? resolvedModules[1].module : null;

            // "import fob.oar.baz" when 'fob' is THIS module handled by declaring 'oar' as member.
            // Consider pandas that has 'import pandas.testing' in __init__.py and 'testing'
            // is available as member. See also https://github.com/microsoft/python-language-server/issues/1395
            if (firstModule?.Module == Eval.Module && importNames.Count > 1 && !string.IsNullOrEmpty(importNames[1]) && secondModule != null) {
                Eval.DeclareVariable(importNames[0], firstModule, VariableSource.Import, moduleImportExpression.Names[0]);
                Eval.DeclareVariable(importNames[1], secondModule, VariableSource.Import, moduleImportExpression.Names[1]);
            } else {
                // "import fob.oar.baz" is handled as fob = import_module('fob')
                if (firstModule != null && !string.IsNullOrEmpty(importNames[0])) {
                    Eval.DeclareVariable(importNames[0], firstModule, VariableSource.Import, moduleImportExpression.Names[0]);
                }
            }

            // import a.b.c.d => declares a, b in the current module, c in b, d in c.
            for (var i = 1; i < resolvedModules.Length - 1; i++) {
                var (childName, childModule) = resolvedModules[i + 1];
                if (!string.IsNullOrEmpty(childName) && childModule != null) {
                    var parent = resolvedModules[i].module;
                    parent?.AddChildModule(childName, childModule);
                }
            }
        }

        private bool HandleImportSearchResult(in IImportSearchResult imports, in PythonVariableModule parent, in NameExpression asNameExpression, in Node location, out PythonVariableModule variableModule) {
            switch (imports) {
                case ModuleImport moduleImport when Module.ModuleType == ModuleType.Stub && moduleImport.FullName == Module.Name:
                    return TryGetModuleFromSelf(parent, moduleImport.Name, out variableModule);
                case ModuleImport moduleImport:
                    return TryGetModuleFromImport(moduleImport, parent, location, out variableModule);
                case PossibleModuleImport possibleModuleImport:
                    return TryGetModulePossibleImport(possibleModuleImport, parent, location, out variableModule);
                case ImplicitPackageImport packageImport:
                    return TryGetPackageFromImport(packageImport, parent, out variableModule);
                case RelativeImportBeyondTopLevel importBeyondTopLevel:
                    var message = Resources.ErrorRelativeImportBeyondTopLevel.FormatInvariant(importBeyondTopLevel.RelativeImportName);
                    Eval.ReportDiagnostics(Eval.Module.Uri,
                        new DiagnosticsEntry(message, location.GetLocation(Eval).Span, ErrorCodes.UnresolvedImport, Severity.Warning, DiagnosticSource.Analysis));
                    variableModule = default;
                    return false;
                case ImportNotFound importNotFound:
                    var memberName = asNameExpression?.Name ?? importNotFound.FullName;
                    MakeUnresolvedImport(memberName, importNotFound.FullName, location);
                    variableModule = default;
                    return false;
                default:
                    variableModule = default;
                    return false;
            }
        }

        private bool TryGetModuleFromSelf(in PythonVariableModule parent, in string memberName, out PythonVariableModule variableModule) {
            variableModule = GetOrCreateVariableModule(Module, parent, memberName);
            return true;
        }

        private bool TryGetModuleFromImport(in ModuleImport moduleImport, in PythonVariableModule parent, Node location, out PythonVariableModule variableModule) {
            var module = ModuleResolution.GetOrLoadModule(moduleImport.FullName);
            if (module != null) {
                variableModule = GetOrCreateVariableModule(module, parent, moduleImport.Name);
                return true;
            }

            MakeUnresolvedImport(moduleImport.FullName, moduleImport.FullName, location);
            variableModule = default;
            return false;
        }

        private bool TryGetModulePossibleImport(PossibleModuleImport possibleModuleImport, PythonVariableModule parent, Node location, out PythonVariableModule variableModule) {
            if (_variableModules.TryGetValue(possibleModuleImport.PossibleModuleFullName, out variableModule)) {
                return true;
            }

            var fullName = possibleModuleImport.PrecedingModuleFullName;
            var module = ModuleResolution.GetOrLoadModule(possibleModuleImport.PrecedingModuleFullName);

            if (module == null) {
                MakeUnresolvedImport(possibleModuleImport.PrecedingModuleFullName, fullName, location);
                return false;
            }

            variableModule = GetOrCreateVariableModule(module, parent, possibleModuleImport.PrecedingModuleName);
            var nameParts = possibleModuleImport.RemainingNameParts;
            for (var i = 0; i < nameParts.Count; i++) {
                var namePart = nameParts[i];
                var member = variableModule.GetMember(namePart);
                switch (member) {
                    case PythonVariableModule childVariableModule:
                        variableModule = childVariableModule.Module != null
                            ? GetOrCreateVariableModule(childVariableModule.Module, variableModule, namePart)
                            : GetOrCreateVariableModule(childVariableModule.Name, variableModule, namePart);
                        break;
                    case IPythonModule childModule:
                        variableModule = GetOrCreateVariableModule(childModule, variableModule, namePart);
                        break;
                    default:
                        var unresolvedModuleName = string.Join(".", nameParts.Take(i + 1).Prepend(fullName));
                        MakeUnresolvedImport(unresolvedModuleName, fullName, location);
                        return false;
                }
            }

            return true;
        }

        private bool TryGetPackageFromImport(in ImplicitPackageImport implicitPackageImport, in PythonVariableModule parentModule, out PythonVariableModule variableModule) {
            variableModule = GetOrCreateVariableModule(implicitPackageImport.FullName, parentModule, implicitPackageImport.Name);
            return true;
        }

        private void MakeUnresolvedImport(string variableName, string moduleName, Node location) {
            if (!string.IsNullOrEmpty(variableName)) {
                Eval.DeclareVariable(variableName, new SentinelModule(moduleName, Eval.Services), VariableSource.Import, location);
            }
            Eval.ReportDiagnostics(Eval.Module.Uri,
                new DiagnosticsEntry(Resources.ErrorUnresolvedImport.FormatInvariant(moduleName),
                    Eval.GetLocationInfo(location).Span, ErrorCodes.UnresolvedImport, Severity.Warning, DiagnosticSource.Analysis));
        }

        private PythonVariableModule GetOrCreateVariableModule(in string fullName, in PythonVariableModule parentModule, in string memberName) {
            if (_variableModules.TryGetValue(fullName, out var variableModule)) {
                return variableModule;
            }

            variableModule = new PythonVariableModule(fullName, Eval.Interpreter);
            _variableModules[fullName] = variableModule;
            parentModule?.AddChildModule(memberName, variableModule);
            return variableModule;
        }

        private PythonVariableModule GetOrCreateVariableModule(in IPythonModule module, in PythonVariableModule parentModule, in string memberName) {
            var moduleFullName = module.Name;
            if (_variableModules.TryGetValue(moduleFullName, out var variableModule)) {
                return variableModule;
            }

            variableModule = new PythonVariableModule(module);
            _variableModules[moduleFullName] = variableModule;
            parentModule?.AddChildModule(memberName, variableModule);
            return variableModule;
        }
    }
}<|MERGE_RESOLUTION|>--- conflicted
+++ resolved
@@ -32,11 +32,9 @@
     internal sealed partial class ImportHandler : StatementHandler {
         private readonly IImportedVariableHandler _importedVariableHandler;
         private readonly Dictionary<string, PythonVariableModule> _variableModules = new Dictionary<string, PythonVariableModule>();
-        public ImmutableArray<(IndexSpan VariableIndexSpan, IPythonModule Module, string Name)> VariableSources { get; private set; }
 
         public ImportHandler(AnalysisWalker walker, in IImportedVariableHandler importedVariableHandler) : base(walker) {
             _importedVariableHandler = importedVariableHandler;
-            VariableSources = ImmutableArray<(IndexSpan VariableIndexSpan, IPythonModule module, string name)>.Empty;
         }
 
         public bool HandleImport(ImportStatement node) {
@@ -71,17 +69,9 @@
                     lastModule = default;
                     break;
                 }
-<<<<<<< HEAD
-
-                if (firstModule == null) {
-                    firstModule = lastModule;
-                }
-
-                var location = Eval.GetLocationOfName(nameExpression);
-                VariableSources = VariableSources.Add((location.IndexSpan, lastModule.Module, null));
-=======
+
                 resolvedModules[i] = (nameExpression.Name, lastModule);
->>>>>>> 8b937776
+                _importedVariableHandler.EnsureModule(lastModule);
             }
 
             // "import fob.oar.baz as baz" is handled as baz = import_module('fob.oar.baz')
@@ -103,15 +93,6 @@
                 // "import fob.oar.baz" is handled as fob = import_module('fob')
                 if (firstModule != null && !string.IsNullOrEmpty(importNames[0])) {
                     Eval.DeclareVariable(importNames[0], firstModule, VariableSource.Import, moduleImportExpression.Names[0]);
-                }
-            }
-
-            // import a.b.c.d => declares a, b in the current module, c in b, d in c.
-            for (var i = 1; i < resolvedModules.Length - 1; i++) {
-                var (childName, childModule) = resolvedModules[i + 1];
-                if (!string.IsNullOrEmpty(childName) && childModule != null) {
-                    var parent = resolvedModules[i].module;
-                    parent?.AddChildModule(childName, childModule);
                 }
             }
         }
@@ -128,8 +109,7 @@
                     return TryGetPackageFromImport(packageImport, parent, out variableModule);
                 case RelativeImportBeyondTopLevel importBeyondTopLevel:
                     var message = Resources.ErrorRelativeImportBeyondTopLevel.FormatInvariant(importBeyondTopLevel.RelativeImportName);
-                    Eval.ReportDiagnostics(Eval.Module.Uri,
-                        new DiagnosticsEntry(message, location.GetLocation(Eval).Span, ErrorCodes.UnresolvedImport, Severity.Warning, DiagnosticSource.Analysis));
+                    Eval.ReportDiagnostics(Eval.Module.Uri, new DiagnosticsEntry(message, location.GetLocation(Eval).Span, ErrorCodes.UnresolvedImport, Severity.Warning, DiagnosticSource.Analysis));
                     variableModule = default;
                     return false;
                 case ImportNotFound importNotFound:
@@ -193,7 +173,7 @@
                         return false;
                 }
             }
-
+            
             return true;
         }
 
@@ -212,24 +192,22 @@
         }
 
         private PythonVariableModule GetOrCreateVariableModule(in string fullName, in PythonVariableModule parentModule, in string memberName) {
-            if (_variableModules.TryGetValue(fullName, out var variableModule)) {
-                return variableModule;
-            }
-
-            variableModule = new PythonVariableModule(fullName, Eval.Interpreter);
-            _variableModules[fullName] = variableModule;
+            if (!_variableModules.TryGetValue(fullName, out var variableModule)) {
+                variableModule = new PythonVariableModule(fullName, Eval.Interpreter);
+                _variableModules[fullName] = variableModule;
+            }
+            
             parentModule?.AddChildModule(memberName, variableModule);
             return variableModule;
         }
 
         private PythonVariableModule GetOrCreateVariableModule(in IPythonModule module, in PythonVariableModule parentModule, in string memberName) {
             var moduleFullName = module.Name;
-            if (_variableModules.TryGetValue(moduleFullName, out var variableModule)) {
-                return variableModule;
-            }
-
-            variableModule = new PythonVariableModule(module);
-            _variableModules[moduleFullName] = variableModule;
+            if (!_variableModules.TryGetValue(moduleFullName, out var variableModule)) {
+                variableModule = new PythonVariableModule(module);
+                _variableModules[moduleFullName] = variableModule;
+            }
+
             parentModule?.AddChildModule(memberName, variableModule);
             return variableModule;
         }
