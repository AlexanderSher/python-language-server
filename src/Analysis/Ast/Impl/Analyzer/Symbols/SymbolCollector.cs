﻿// Copyright(c) Microsoft Corporation
// All rights reserved.
//
// Licensed under the Apache License, Version 2.0 (the License); you may not use
// this file except in compliance with the License. You may obtain a copy of the
// License at http://www.apache.org/licenses/LICENSE-2.0
//
// THIS CODE IS PROVIDED ON AN  *AS IS* BASIS, WITHOUT WARRANTIES OR CONDITIONS
// OF ANY KIND, EITHER EXPRESS OR IMPLIED, INCLUDING WITHOUT LIMITATION ANY
// IMPLIED WARRANTIES OR CONDITIONS OF TITLE, FITNESS FOR A PARTICULAR PURPOSE,
// MERCHANTABILITY OR NON-INFRINGEMENT.
//
// See the Apache Version 2.0 License for specific language governing
// permissions and limitations under the License.

using System;
using System.Collections.Generic;
using System.Diagnostics;
using System.Linq;
using Microsoft.Python.Analysis.Analyzer.Evaluation;
using Microsoft.Python.Analysis.Types;
using Microsoft.Python.Analysis.Values;
using Microsoft.Python.Core;
using Microsoft.Python.Core.OS;
using Microsoft.Python.Parsing.Ast;

namespace Microsoft.Python.Analysis.Analyzer.Symbols {
    /// <summary>
    /// Walks module AST and collect all classes, functions and method
    /// so the symbol table can resolve references on demand.
    /// </summary>
    internal sealed class SymbolCollector : PythonWalker {
        private readonly Dictionary<ScopeStatement, PythonType> _typeMap = new Dictionary<ScopeStatement, PythonType>();
        private readonly Stack<IDisposable> _scopes = new Stack<IDisposable>();
        private readonly ModuleSymbolTable _table;
        private readonly ExpressionEval _eval;

        public static void CollectSymbols(ModuleSymbolTable table, ExpressionEval eval) {
            var symbolCollector = new SymbolCollector(table, eval);
            symbolCollector.Walk();
        }

        private SymbolCollector(ModuleSymbolTable table, ExpressionEval eval) {
            _table = table;
            _eval = eval;
        }

        private void Walk() => _eval.Ast.Walk(this);

        public override bool Walk(IfStatement node)
            => node.WalkIfWithSystemConditions(this, _eval.Ast.LanguageVersion, _eval.Services.GetService<IOSPlatform>().IsWindows);

        public override bool Walk(ClassDefinition cd) {
            if (IsDeprecated(cd)) {
                return false;
            }

            if (!string.IsNullOrEmpty(cd.NameExpression?.Name)) {
                var classInfo = CreateClass(cd);
                // The variable is transient (non-user declared) hence it does not have location.
                // Class type is tracking locations for references and renaming.
                _eval.DeclareVariable(cd.Name, classInfo, VariableSource.Declaration);
                _table.Add(new ClassEvaluator(_eval, cd));
                // Open class scope
                _scopes.Push(_eval.OpenScope(_eval.Module, cd, out _));
            }
            return true;
        }

        public override void PostWalk(ClassDefinition cd) {
            if (!IsDeprecated(cd) && !string.IsNullOrEmpty(cd.NameExpression?.Name)) {
                _scopes.Pop().Dispose();
            }
            base.PostWalk(cd);
        }

        public override bool Walk(FunctionDefinition fd) {
            if (IsDeprecated(fd)) {
                return false;
            }
            if (!string.IsNullOrEmpty(fd.Name)) {
                AddFunctionOrProperty(fd);
                // Open function scope
                _scopes.Push(_eval.OpenScope(_eval.Module, fd, out _));
            }
            return true;
        }

        public override void PostWalk(FunctionDefinition fd) {
            if (!IsDeprecated(fd) && !string.IsNullOrEmpty(fd.Name)) {
                _scopes.Pop().Dispose();
            }
            base.PostWalk(fd);
        }

        private PythonClassType CreateClass(ClassDefinition cd) {
            PythonType declaringType = null;
            if(!(cd.Parent is PythonAst)) {
                Debug.Assert(_typeMap.ContainsKey(cd.Parent));
                _typeMap.TryGetValue(cd.Parent, out declaringType);
            }
            var cls = new PythonClassType(cd, declaringType, _eval.GetLocationOfName(cd),
                _eval.SuppressBuiltinLookup ? BuiltinTypeId.Unknown : BuiltinTypeId.Type);
            _typeMap[cd] = cls;

            declaringType?.AddMember(cls.Name, cls, overwrite: true);
            return cls;
        }


        private void AddFunctionOrProperty(FunctionDefinition fd) {
            var declaringType = fd.Parent != null && _typeMap.TryGetValue(fd.Parent, out var t) ? t : null;
            if (!TryAddProperty(fd, declaringType)) {
                AddFunction(fd, declaringType);
            }
        }

        private void AddFunction(FunctionDefinition fd, PythonType declaringType) {
            if (!(_eval.LookupNameInScopes(fd.Name, LookupOptions.Local) is PythonFunctionType f)) {
                f = new PythonFunctionType(fd, declaringType, _eval.GetLocationOfName(fd));
                // The variable is transient (non-user declared) hence it does not have location.
                // Function type is tracking locations for references and renaming.
                _eval.DeclareVariable(fd.Name, f, VariableSource.Declaration);
                _typeMap[fd] = f;
                declaringType?.AddMember(f.Name, f, overwrite: true);
            }
            AddOverload(fd, f, o => f.AddOverload(o));
        }

        private void AddOverload(FunctionDefinition fd, IPythonClassMember function, Action<IPythonFunctionOverload> addOverload) {
            // Check if function exists in stubs. If so, take overload from stub
            // and the documentation from this actual module.
            if (!_table.ReplacedByStubs.Contains(fd)) {
                var stubOverload = GetOverloadFromStub(fd);
                if (stubOverload != null) {
                    var documentation = fd.GetDocumentation();
                    if (!string.IsNullOrEmpty(documentation)) {
                        stubOverload.SetDocumentation(documentation);
                    }
                    addOverload(stubOverload);
                    _table.ReplacedByStubs.Add(fd);
                    return;
                }
            }

            if (!_table.Contains(fd)) {
                // Do not evaluate parameter types just yet. During light-weight top-level information
                // collection types cannot be determined as imports haven't been processed.
                var overload = new PythonFunctionOverload(function, fd, _eval.GetLocationOfName(fd), fd.ReturnAnnotation?.ToCodeString(_eval.Ast));
                addOverload(overload);
                _table.Add(new FunctionEvaluator(_eval, overload));
            }
        }

        private PythonFunctionOverload GetOverloadFromStub(FunctionDefinition node) {
            var t = GetMemberFromStub(node.Name).GetPythonType();
            if (t is IPythonFunctionType f) {
                return f.Overloads
                    .OfType<PythonFunctionOverload>()
                    .FirstOrDefault(o => o.Parameters.Count == node.Parameters.Length);
            }
            return null;
        }

<<<<<<< HEAD
        private bool TryAddProperty(FunctionDefinition node, PythonType declaringType) {
=======
        private bool TryAddProperty(FunctionDefinition node, IPythonType declaringType) {
            // We can't add a property to an unknown type. Fallback to a regular function for now.
            // TOOD: Decouple declaring types from the property.
            if (declaringType.IsUnknown()) {
                return false;
            }

>>>>>>> 47fabaee
            var dec = node.Decorators?.Decorators;
            var decorators = dec != null ? dec.ExcludeDefault().ToArray() : Array.Empty<Expression>();

            foreach (var d in decorators.OfType<NameExpression>()) {
                switch (d.Name) {
                    case @"property":
                        AddProperty(node, declaringType, false);
                        return true;
                    case @"abstractproperty":
                        AddProperty(node, declaringType, true);
                        return true;
                }
            }
            return false;
        }

        private void AddProperty(FunctionDefinition fd, PythonType declaringType, bool isAbstract) {
            if (!(_eval.LookupNameInScopes(fd.Name, LookupOptions.Local) is PythonPropertyType p)) {
                p = new PythonPropertyType(fd, _eval.GetLocationOfName(fd), declaringType, isAbstract);
                // The variable is transient (non-user declared) hence it does not have location.
                // Property type is tracking locations for references and renaming.
                _eval.DeclareVariable(fd.Name, p, VariableSource.Declaration);
                _typeMap[fd] = p;
                declaringType?.AddMember(p.Name, p, overwrite: true);
            }
            AddOverload(fd, p, o => p.AddOverload(o));
        }

        private IMember GetMemberFromStub(string name) {
            if (_eval.Module.Stub == null) {
                return null;
            }

            var memberNameChain = new List<string>(Enumerable.Repeat(name, 1));
            IScope scope = _eval.CurrentScope;

            while (scope != _eval.GlobalScope) {
                memberNameChain.Add(scope.Name);
                scope = scope.OuterScope;
            }

            IMember member = _eval.Module.Stub;
            for (var i = memberNameChain.Count - 1; i >= 0; i--) {
                if (!(member is IMemberContainer mc)) {
                    return null;
                }
                member = mc.GetMember(memberNameChain[i]);
                if (member == null) {
                    return null;
                }
            }

            return member;
        }

        private static bool IsDeprecated(ClassDefinition cd)
            => cd.Decorators?.Decorators != null && IsDeprecated(cd.Decorators.Decorators);

        private static bool IsDeprecated(FunctionDefinition fd)
            => fd.Decorators?.Decorators != null && IsDeprecated(fd.Decorators.Decorators);

        private static bool IsDeprecated(IEnumerable<Expression> decorators)
            => decorators.OfType<CallExpression>().Any(IsDeprecationDecorator);

        private static bool IsDeprecationDecorator(CallExpression c)
            => (c.Target is MemberExpression n1 && n1.Name == "deprecated") ||
               (c.Target is NameExpression n2 && n2.Name == "deprecated");
    }
}<|MERGE_RESOLUTION|>--- conflicted
+++ resolved
@@ -162,17 +162,13 @@
             return null;
         }
 
-<<<<<<< HEAD
         private bool TryAddProperty(FunctionDefinition node, PythonType declaringType) {
-=======
-        private bool TryAddProperty(FunctionDefinition node, IPythonType declaringType) {
             // We can't add a property to an unknown type. Fallback to a regular function for now.
             // TOOD: Decouple declaring types from the property.
             if (declaringType.IsUnknown()) {
                 return false;
             }
 
->>>>>>> 47fabaee
             var dec = node.Decorators?.Decorators;
             var decorators = dec != null ? dec.ExcludeDefault().ToArray() : Array.Empty<Expression>();
 
