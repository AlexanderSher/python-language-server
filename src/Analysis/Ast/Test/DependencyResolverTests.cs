﻿// Copyright(c) Microsoft Corporation
// All rights reserved.
//
// Licensed under the Apache License, Version 2.0 (the License); you may not use
// this file except in compliance with the License. You may obtain a copy of the
// License at http://www.apache.org/licenses/LICENSE-2.0
//
// THIS CODE IS PROVIDED ON AN  *AS IS* BASIS, WITHOUT WARRANTIES OR CONDITIONS
// OF ANY KIND, EITHER EXPRESS OR IMPLIED, INCLUDING WITHOUT LIMITATION ANY
// IMPLIED WARRANTIES OR CONDITIONS OF TITLE, FITNESS FOR A PARTICULAR PURPOSE,
// MERCHANTABILITY OR NON-INFRINGEMENT.
//
// See the Apache Version 2.0 License for specific language governing
// permissions and limitations under the License.

using System.Collections.Generic;
using System.Linq;
using System.Text;
using System.Threading.Tasks;
using FluentAssertions;
using Microsoft.Python.Analysis.Dependencies;
using Microsoft.Python.Core.Collections;
using Microsoft.VisualStudio.TestTools.UnitTesting;
using TestUtilities;

namespace Microsoft.Python.Analysis.Tests {
    [TestClass]
    public class DependencyResolverTests {
        public TestContext TestContext { get; set; }

        [TestInitialize]
        public void TestInitialize()
            => TestEnvironmentImpl.TestInitialize($"{TestContext.FullyQualifiedTestClassName}.{TestContext.TestName}");

        [TestCleanup]
        public void Cleanup() => TestEnvironmentImpl.TestCleanup();

        // ReSharper disable StringLiteralTypo
        [DataRow("A:BC|B:C|C", "CBA", "A")]
        [DataRow("C|A:BC|B:C", "CBA", "A")]
        [DataRow("C|B:AC|A:BC", "CBABA", "A")]
        [DataRow("A:CE|B:A|C:B|D:B|E", "[CE]ABCABD", "D")]
        [DataRow("A:D|B:DA|C:BA|D:AE|E", "[AE]DADBC", "C")]
        [DataRow("A:C|C:B|B:A|D:AF|F:CE|E:BD", "ABCABCDEFDEF", "F")]
        [DataRow("A:BC|B:AC|C:BA|D:BC", "ACBACBD", "D")]
        [DataRow("A|B|C|D:AB|E:BC", "[ABC][DE]", "D|E")]
        [DataRow("A:CE|B:A|C:B|D:BC|E|F:C", "[CE]ABCAB[DF]", "D|F")]
        [DataRow("A:D|B:E|C:F|D:E|E:F|F:D", "DFEDFE[ABC]", "A|B|C")]
        // ReSharper restore StringLiteralTypo
        [DataTestMethod]
        public void ChangeValue(string input, string output, string root) {
            var resolver = new DependencyResolver<string, string>();
            var splitInput = input.Split("|");
            var splitRoots = root.Split("|");

            foreach (var value in splitInput) {
                var kv = value.Split(":");
                var dependencies = kv.Length == 1 ? ImmutableArray<string>.Empty : ImmutableArray<string>.Create(kv[1].Select(c => c.ToString()).ToList());
                resolver.ChangeValue(kv[0], value, splitRoots.Contains(kv[0]), dependencies);
            }

            var walker = resolver.CreateWalker();
            var result = new StringBuilder();
            var tasks = new List<Task<IDependencyChainNode<string>>>();
            while (walker.Remaining > 0) {
                var nodeTask = walker.GetNextAsync(default);
                if (!nodeTask.IsCompleted) {
                    if (tasks.Count > 1) {
                        result.Append('[');
                    }

                    foreach (var task in tasks) {
                        result.Append(task.Result.Value[0]);
                        task.Result.MarkWalked();
                        task.Result.MoveNext();
                    }

                    if (tasks.Count > 1) {
                        result.Append(']');
                    }

                    tasks.Clear();
                }
                tasks.Add(nodeTask);
            }

            result.ToString().Should().Be(output);
        }
        
        [TestMethod]
        public async Task ChangeValue_ChangeToIdentical() {
            var resolver = new DependencyResolver<string, string>();
            resolver.ChangeValue("A", "A:B", true, "B");
            resolver.ChangeValue("B", "B:C", false, "C");
            resolver.ChangeValue("C", "C", false);
            var walker = resolver.CreateWalker();

            var result = new StringBuilder();
            while (walker.Remaining > 0) {
                var node = await walker.GetNextAsync(default);
                result.Append(node.Value[0]);
                node.HasOnlyWalkedDependencies.Should().BeTrue();
                node.MarkWalked();
                node.MoveNext();
            }

            result.ToString().Should().Be("CBA");

            resolver.ChangeValue("B", "B:C", false, "C");
            walker = resolver.CreateWalker();

            result = new StringBuilder();
            while (walker.Remaining > 0) {
                var node = await walker.GetNextAsync(default);
                result.Append(node.Value[0]);
                node.HasOnlyWalkedDependencies.Should().BeTrue();
                node.MarkWalked();
                node.MoveNext();
            }

            result.ToString().Should().Be("BA");
        }

        [TestMethod]
        public async Task ChangeValue_TwoChanges() {
            var resolver = new DependencyResolver<string, string>();
            resolver.ChangeValue("A", "A:B", true, "B");
            resolver.ChangeValue("B", "B", true);
            resolver.ChangeValue("C", "C:D", true, "D");
            resolver.ChangeValue("D", "D", false);
            var walker = resolver.CreateWalker();

            var result = new StringBuilder();
            while (walker.Remaining > 0) {
                var node = await walker.GetNextAsync(default);
                result.Append(node.Value[0]);
                node.HasOnlyWalkedDependencies.Should().BeTrue();
                node.MarkWalked();
                node.MoveNext();
            }

            result.ToString().Should().Be("BDAC");

            resolver.ChangeValue("D", "D", false);
            resolver.ChangeValue("B", "B:C", true, "C");

            walker = resolver.CreateWalker();
            result = new StringBuilder();
            while (walker.Remaining > 0) {
                var node = await walker.GetNextAsync(default);
                result.Append(node.Value[0]);
                node.HasOnlyWalkedDependencies.Should().BeTrue();
                node.MarkWalked();
                node.MoveNext();
            }

            result.ToString().Should().Be("DCBA");
        }

        [TestMethod]
        public async Task ChangeValue_MissingKeys() {
            var resolver = new DependencyResolver<string, string>();
            resolver.ChangeValue("A", "A:B", true, "B");
            resolver.ChangeValue("B", "B", false);
            resolver.ChangeValue("C", "C:D", true, "D");
            var walker = resolver.CreateWalker();

            var result = new StringBuilder();
            var node = await walker.GetNextAsync(default);
            result.Append(node.Value[0]);
            node.HasOnlyWalkedDependencies.Should().BeTrue();
            node.MarkWalked();
            node.MoveNext();

            node = await walker.GetNextAsync(default);
            result.Append(node.Value[0]);
            node.HasOnlyWalkedDependencies.Should().BeTrue();
            node.MarkWalked();
            node.MoveNext();

            walker.MissingKeys.Should().Equal("D");
            result.ToString().Should().Be("BC");

            resolver.ChangeValue("D", "D", false);
            walker = resolver.CreateWalker();
            result = new StringBuilder();
            result.Append((await walker.GetNextAsync(default)).Value[0]);
            result.Append((await walker.GetNextAsync(default)).Value[0]);
            
            walker.MissingKeys.Should().BeEmpty();
            result.ToString().Should().Be("AD");
        }

        [TestMethod]
        public async Task ChangeValue_Add() {
            var resolver = new DependencyResolver<string, string>();
            resolver.ChangeValue("A", "A:BD", true, "B", "D");
            resolver.ChangeValue("C", "C", false);

            var walker = resolver.CreateWalker();
            walker.MissingKeys.Should().Equal("B", "D");
            var node = await walker.GetNextAsync(default);
            node.Value.Should().Be("A:BD");
            node.HasMissingDependencies.Should().BeTrue();
            node.HasOnlyWalkedDependencies.Should().BeTrue();
            node.MarkWalked();
            node.MoveNext();

            walker.Remaining.Should().Be(0);

            // Add B
            resolver.ChangeValue("B", "B", false);
            walker = resolver.CreateWalker();       
            walker.MissingKeys.Should().Equal("D");
            
            node = await walker.GetNextAsync(default); 
            node.Value.Should().Be("B");
            node.HasMissingDependencies.Should().BeFalse();
            node.HasOnlyWalkedDependencies.Should().BeTrue();
            node.MarkWalked();
            node.MoveNext();

            node = await walker.GetNextAsync(default); 
            node.Value.Should().Be("A:BD");
            node.HasMissingDependencies.Should().BeTrue();
            node.HasOnlyWalkedDependencies.Should().BeTrue();
            node.MarkWalked();
            node.MoveNext();

            walker.Remaining.Should().Be(0); 
            
            // Add D
            resolver.ChangeValue("D", "D:C", false, "C");
            walker = resolver.CreateWalker();       
            walker.MissingKeys.Should().BeEmpty();

            node = await walker.GetNextAsync(default);
            node.Value.Should().Be("C");
            node.HasMissingDependencies.Should().BeFalse();
            node.HasOnlyWalkedDependencies.Should().BeTrue();
            node.MarkWalked();
            node.MoveNext();

            node = await walker.GetNextAsync(default); 
            node.Value.Should().Be("D:C");
            node.HasMissingDependencies.Should().BeFalse();
            node.HasOnlyWalkedDependencies.Should().BeTrue();
            node.MarkWalked();
            node.MoveNext();

            node = await walker.GetNextAsync(default); 
            node.Value.Should().Be("A:BD");
            node.HasMissingDependencies.Should().BeFalse();
            node.HasOnlyWalkedDependencies.Should().BeTrue();
            node.MarkWalked();
            node.MoveNext();

<<<<<<< HEAD
            walker.Remaining.Should().Be(0);
        }

        [TestMethod]
        public async Task ChangeValue_Add_ParallelWalkers() {
            var resolver = new DependencyResolver<string, string>();
            resolver.ChangeValue("A", "A:BD", true, "B", "D");
            resolver.ChangeValue("B", "B:C", false, "C");
            resolver.ChangeValue("C", "C", false);

            var walker = resolver.CreateWalker();
            walker.MissingKeys.Should().Equal("D");

            var node = await walker.GetNextAsync(default);
            node.Value.Should().Be("C");
            node.HasMissingDependencies.Should().BeFalse();
            node.IsValidVersion.Should().BeTrue();

            // Add D
            resolver.ChangeValue("D", "D:C", false, "C");
            var newWalker = resolver.CreateWalker();
            newWalker.MissingKeys.Should().BeEmpty();

            // MarkWalked node from old walker
            node.HasOnlyWalkedDependencies.Should().BeTrue();
            node.IsValidVersion.Should().BeFalse();
            node.MarkWalked();
            node.MoveNext();

            node = await walker.GetNextAsync(default);
            node.Value.Should().Be("B:C");
            node.HasMissingDependencies.Should().BeFalse();
            node.HasOnlyWalkedDependencies.Should().BeTrue();
            node.IsValidVersion.Should().BeFalse();
            node.MarkWalked();
            node.MoveNext();

            node = await walker.GetNextAsync(default);
            node.Value.Should().Be("A:BD");
            node.HasMissingDependencies.Should().BeTrue();
            node.HasOnlyWalkedDependencies.Should().BeTrue();
            node.IsValidVersion.Should().BeFalse();
            node.MarkWalked();
            node.MoveNext();

            walker.Remaining.Should().Be(0);

            // Walk new walker
            node = await newWalker.GetNextAsync(default);
            node.Value.Should().Be("C");
            node.HasMissingDependencies.Should().BeFalse();
            node.HasOnlyWalkedDependencies.Should().BeTrue();
            node.IsValidVersion.Should().BeTrue();
            node.MarkWalked();
            node.MoveNext();

            node = await newWalker.GetNextAsync(default);
            node.Value.Should().Be("B:C");
            node.HasMissingDependencies.Should().BeFalse();
            node.HasOnlyWalkedDependencies.Should().BeTrue();
            node.IsValidVersion.Should().BeTrue();
            node.MarkWalked();
            node.MoveNext();

            node = await newWalker.GetNextAsync(default);
            node.Value.Should().Be("D:C");
            node.HasMissingDependencies.Should().BeFalse();
            node.HasOnlyWalkedDependencies.Should().BeTrue();
            node.IsValidVersion.Should().BeTrue();
            node.MarkWalked();
            node.MoveNext();

            node = await newWalker.GetNextAsync(default);
            node.Value.Should().Be("A:BD");
            node.HasMissingDependencies.Should().BeFalse();
            node.HasOnlyWalkedDependencies.Should().BeTrue();
            node.IsValidVersion.Should().BeTrue();
            node.MarkWalked();
            node.MoveNext();

=======
>>>>>>> 3d5e6f9c
            walker.Remaining.Should().Be(0);
        }

        [TestMethod]
        public async Task ChangeValue_Add_ParallelWalkers() {
            var resolver = new DependencyResolver<string, string>();
            resolver.ChangeValue("A", "A:BD", true, "B", "D");
            resolver.ChangeValue("B", "B:C", false, "C");
            resolver.ChangeValue("C", "C", false);

            var walker = resolver.CreateWalker();
            walker.MissingKeys.Should().Equal("D");

            var node = await walker.GetNextAsync(default);
            node.Value.Should().Be("C");
            node.HasMissingDependencies.Should().BeFalse();
            node.IsValidVersion.Should().BeTrue();

            // Add D
            resolver.ChangeValue("D", "D:C", false, "C");
            var newWalker = resolver.CreateWalker();
            newWalker.MissingKeys.Should().BeEmpty();

            // MarkWalked node from old walker
            node.HasOnlyWalkedDependencies.Should().BeTrue();
            node.IsValidVersion.Should().BeFalse();
            node.MarkWalked();
            node.MoveNext();

            node = await walker.GetNextAsync(default);
            node.Value.Should().Be("B:C");
            node.HasMissingDependencies.Should().BeFalse();
            node.HasOnlyWalkedDependencies.Should().BeTrue();
            node.IsValidVersion.Should().BeFalse();
            node.MarkWalked();
            node.MoveNext();

            node = await walker.GetNextAsync(default);
            node.Value.Should().Be("A:BD");
            node.HasMissingDependencies.Should().BeTrue();
            node.HasOnlyWalkedDependencies.Should().BeTrue();
            node.IsValidVersion.Should().BeFalse();
            node.MarkWalked();
            node.MoveNext();

            walker.Remaining.Should().Be(0);

            // Walk new walker
            node = await newWalker.GetNextAsync(default);
            node.Value.Should().Be("C");
            node.HasMissingDependencies.Should().BeFalse();
            node.HasOnlyWalkedDependencies.Should().BeTrue();
            node.IsValidVersion.Should().BeTrue();
            node.MarkWalked();
            node.MoveNext();

            node = await newWalker.GetNextAsync(default);
            node.Value.Should().Be("B:C");
            node.HasMissingDependencies.Should().BeFalse();
            node.HasOnlyWalkedDependencies.Should().BeTrue();
            node.IsValidVersion.Should().BeTrue();
            node.MarkWalked();
            node.MoveNext();

            node = await newWalker.GetNextAsync(default);
            node.Value.Should().Be("D:C");
            node.HasMissingDependencies.Should().BeFalse();
            node.HasOnlyWalkedDependencies.Should().BeTrue();
            node.IsValidVersion.Should().BeTrue();
            node.MarkWalked();
            node.MoveNext();

            node = await newWalker.GetNextAsync(default);
            node.Value.Should().Be("A:BD");
            node.HasMissingDependencies.Should().BeFalse();
            node.HasOnlyWalkedDependencies.Should().BeTrue();
            node.IsValidVersion.Should().BeTrue();
            node.MarkWalked();
            node.MoveNext();

            walker.Remaining.Should().Be(0);
        }

        [TestMethod]
        public async Task ChangeValue_PartiallyWalkLoop() {
            var resolver = new DependencyResolver<string, string>();
            resolver.ChangeValue("A", "A:B", true, "B");
            resolver.ChangeValue("B", "B:CE", false, "C", "E");
            resolver.ChangeValue("C", "C:DE", false, "D", "E");
            resolver.ChangeValue("D", "D:BE", false, "B", "E");
            resolver.ChangeValue("E", "E", false);

            var walker = resolver.CreateWalker();
            walker.MissingKeys.Should().BeEmpty();

            var node = await walker.GetNextAsync(default);
            node.Value.Should().Be("E");
            node.HasOnlyWalkedDependencies.Should().BeTrue();
            node.MarkWalked();
            node.MoveNext();

            node = await walker.GetNextAsync(default);
            node.Value.Should().Be("B:CE");
            node.HasOnlyWalkedDependencies.Should().BeFalse();
            node.MarkWalked();
            node.MoveNext();

            node = await walker.GetNextAsync(default);
            node.Value.Should().Be("D:BE");
            node.HasOnlyWalkedDependencies.Should().BeFalse();
            node.MarkWalked();
            node.MoveNext();

            node = await walker.GetNextAsync(default);
            node.Value.Should().Be("C:DE");
            node.HasOnlyWalkedDependencies.Should().BeFalse();
            node.MarkWalked();
            node.MoveNext();

            // Create new walker
            var newWalker = resolver.CreateWalker();

            // Mark vertex walked as it would've in parallel
            node = await walker.GetNextAsync(default);
            node.Value.Should().Be("B:CE");
            node.HasOnlyWalkedDependencies.Should().BeTrue();
            node.IsWalkedWithDependencies.Should().BeFalse();
            node.MarkWalked();
            node.MoveNext();

            // Now iterate with new walker
            node = await newWalker.GetNextAsync(default);
            node.Value.Should().Be("B:CE");
            node.HasOnlyWalkedDependencies.Should().BeFalse();
            node.IsWalkedWithDependencies.Should().BeTrue();
            node.MarkWalked();
            node.MoveNext();

            node = await newWalker.GetNextAsync(default);
            node.Value.Should().Be("D:BE");
            node.HasOnlyWalkedDependencies.Should().BeFalse();
            node.IsWalkedWithDependencies.Should().BeFalse();
            node.MarkWalked();
            node.MoveNext();

            node = await newWalker.GetNextAsync(default);
            node.Value.Should().Be("C:DE");
            node.HasOnlyWalkedDependencies.Should().BeFalse();
            node.IsWalkedWithDependencies.Should().BeFalse();
            node.MarkWalked();
            node.MoveNext();

            node = await newWalker.GetNextAsync(default);
            node.Value.Should().Be("B:CE");
            node.HasOnlyWalkedDependencies.Should().BeTrue();
            node.IsWalkedWithDependencies.Should().BeTrue();
            node.MarkWalked();
            node.MoveNext();

            node = await newWalker.GetNextAsync(default);
            node.Value.Should().Be("D:BE");
            node.HasOnlyWalkedDependencies.Should().BeTrue();
            node.IsWalkedWithDependencies.Should().BeFalse();
            node.MarkWalked();
            node.MoveNext();

            node = await newWalker.GetNextAsync(default);
            node.Value.Should().Be("C:DE");
            node.HasOnlyWalkedDependencies.Should().BeTrue();
            node.IsWalkedWithDependencies.Should().BeFalse();
            node.MarkWalked();
            node.MoveNext();

            node = await newWalker.GetNextAsync(default);
            node.Value.Should().Be("A:B");
            node.HasOnlyWalkedDependencies.Should().BeTrue();
            node.IsWalkedWithDependencies.Should().BeFalse();
            node.MarkWalked();
            node.MoveNext();

            newWalker.Remaining.Should().Be(0);
        }

        [TestMethod]
        public async Task ChangeValue_Remove() {
            var resolver = new DependencyResolver<string, string>();
            resolver.ChangeValue("A", "A:BC", true, "B", "C");
            resolver.ChangeValue("B", "B:C", false, "C");
            resolver.ChangeValue("C", "C", false);

            var walker = resolver.CreateWalker();
            walker.MissingKeys.Should().BeEmpty();
            var node = await walker.GetNextAsync(default);
            node.Value.Should().Be("C");
            node.HasOnlyWalkedDependencies.Should().BeTrue();
            node.MarkWalked();
            node.MoveNext();

            node = await walker.GetNextAsync(default);
            node.Value.Should().Be("B:C");
            node.HasOnlyWalkedDependencies.Should().BeTrue();
            node.MarkWalked();
            node.MoveNext();

            node = await walker.GetNextAsync(default);
            node.Value.Should().Be("A:BC");
            node.HasOnlyWalkedDependencies.Should().BeTrue();
            node.MarkWalked();
            node.MoveNext();

            resolver.Remove("B");
            walker = resolver.CreateWalker();
            walker.MissingKeys.Should().Equal("B");

            node = await walker.GetNextAsync(default);
            node.Value.Should().Be("A:BC");
            node.HasOnlyWalkedDependencies.Should().BeTrue();
            node.MarkWalked();
            node.MoveNext();

            walker.Remaining.Should().Be(0);
        }

        [TestMethod]
        public async Task ChangeValue_ChangeChangeRemove() {
            var resolver = new DependencyResolver<string, string>();
            resolver.ChangeValue("A", "A:B", true, "B");
            resolver.ChangeValue("B", "B:C", true, "C");
            resolver.ChangeValue("C", "C:AD", true, "A", "D");

            var walker = resolver.CreateWalker();
            walker.MissingKeys.Should().Equal("D");
            walker.AffectedValues.Should().Equal("A:B", "B:C", "C:AD");
            walker.Remaining.Should().Be(6);

            //resolver.ChangeValue("D", "D:B", true, "B");
            resolver.ChangeValue("A", "A", true);
            resolver.ChangeValue("B", "B", true);
            resolver.Remove("B");

            walker = resolver.CreateWalker();
            walker.MissingKeys.Should().Equal("D");
            walker.Remaining.Should().Be(2);

            var node = await walker.GetNextAsync(default);
            node.Value.Should().Be("A");
            node.HasOnlyWalkedDependencies.Should().BeTrue();
            node.MarkWalked();
            node.MoveNext();

            node = await walker.GetNextAsync(default);
            node.Value.Should().Be("C:AD");
            node.HasOnlyWalkedDependencies.Should().BeTrue();
            node.MarkWalked();
            node.MoveNext();

            walker.Remaining.Should().Be(0);
        }

        [TestMethod]
        public async Task ChangeValue_RemoveFromLoop() {
            var resolver = new DependencyResolver<string, string>();
            resolver.ChangeValue("A", "A:B", true, "B");
            resolver.ChangeValue("B", "B:C", false, "C");
            resolver.ChangeValue("C", "C:A", false, "A");

            var walker = resolver.CreateWalker();
            walker.MissingKeys.Should().BeEmpty();

            var node = await walker.GetNextAsync(default);
            node.Value.Should().Be("A:B");
            node.HasOnlyWalkedDependencies.Should().BeFalse();
            node.MarkWalked();
            node.MoveNext();

            node = await walker.GetNextAsync(default);
            node.Value.Should().Be("C:A");
            node.HasOnlyWalkedDependencies.Should().BeFalse();
            node.MarkWalked();
            node.MoveNext();

            node = await walker.GetNextAsync(default);
            node.Value.Should().Be("B:C");
            node.HasOnlyWalkedDependencies.Should().BeFalse();
            node.MarkWalked();
            node.MoveNext();

            node = await walker.GetNextAsync(default);
            node.Value.Should().Be("A:B");
            node.HasOnlyWalkedDependencies.Should().BeTrue();
            node.MarkWalked();
            node.MoveNext();

            node = await walker.GetNextAsync(default);
            node.Value.Should().Be("C:A");
            node.HasOnlyWalkedDependencies.Should().BeTrue();
            node.MarkWalked();
            node.MoveNext();

            node = await walker.GetNextAsync(default);
            node.Value.Should().Be("B:C");
            node.HasOnlyWalkedDependencies.Should().BeTrue();
            node.MarkWalked();
            node.MoveNext();

            walker.Remaining.Should().Be(0);

            resolver.Remove("B");
            walker = resolver.CreateWalker();
            walker.MissingKeys.Should().Equal("B");

            node = await walker.GetNextAsync(default);
            node.Value.Should().Be("A:B");
            node.HasOnlyWalkedDependencies.Should().BeTrue();
            node.MarkWalked();
            node.MoveNext();

            walker.Remaining.Should().Be(0);
        }

        [TestMethod]
        public async Task ChangeValue_RemoveKeys() {
            var resolver = new DependencyResolver<string, string>();
            resolver.ChangeValue("A", "A:BC", true, "B", "C");
            resolver.ChangeValue("B", "B:C", false, "C");
            resolver.ChangeValue("C", "C:D", false, "D");
            resolver.ChangeValue("D", "D", false);

            var walker = resolver.CreateWalker();
            walker.MissingKeys.Should().BeEmpty();
            var node = await walker.GetNextAsync(default);
            node.Value.Should().Be("D");
            node.HasOnlyWalkedDependencies.Should().BeTrue();
            node.MarkWalked();
            node.MoveNext();

            node = await walker.GetNextAsync(default);
            node.Value.Should().Be("C:D");
            node.HasOnlyWalkedDependencies.Should().BeTrue();
            node.MarkWalked();
            node.MoveNext();

            node = await walker.GetNextAsync(default);
            node.Value.Should().Be("B:C");
            node.HasOnlyWalkedDependencies.Should().BeTrue();
            node.MarkWalked();
            node.MoveNext();

            node = await walker.GetNextAsync(default);
            node.Value.Should().Be("A:BC");
            node.HasOnlyWalkedDependencies.Should().BeTrue();
            node.MarkWalked();
            node.MoveNext();

            resolver.RemoveKeys("B", "D");
            walker = resolver.CreateWalker();
            walker.MissingKeys.Should().Equal("B", "D");

            node = await walker.GetNextAsync(default);
            node.Value.Should().Be("C:D");
            node.HasOnlyWalkedDependencies.Should().BeTrue();
            node.MarkWalked();
            node.MoveNext();

            node = await walker.GetNextAsync(default);
            node.Value.Should().Be("A:BC");
            node.HasOnlyWalkedDependencies.Should().BeTrue();
            node.MarkWalked();
            node.MoveNext();

            walker.Remaining.Should().Be(0);
        }

        [TestMethod]
        public async Task ChangeValue_Skip() {
            var resolver = new DependencyResolver<string, string>();
            resolver.ChangeValue("A", "A:B", true, "B");
            resolver.ChangeValue("B", "B", false);
            resolver.ChangeValue("D", "D", false);
            resolver.ChangeValue("C", "C:D", true, "D");

            var walker = resolver.CreateWalker();
            var result = new StringBuilder();
            var node = await walker.GetNextAsync(default);
            result.Append(node.Value[0]);
            node.MoveNext();
            
            node = await walker.GetNextAsync(default);
            result.Append(node.Value[0]);
            node.MoveNext();
            
            result.ToString().Should().Be("BD");

            resolver.ChangeValue("D", "D", false);
            walker = resolver.CreateWalker();
            result = new StringBuilder();
            result.Append((await walker.GetNextAsync(default)).Value[0]);
            result.Append((await walker.GetNextAsync(default)).Value[0]);

            result.ToString().Should().Be("BD");
        }
    }
}<|MERGE_RESOLUTION|>--- conflicted
+++ resolved
@@ -255,89 +255,6 @@
             node.MarkWalked();
             node.MoveNext();
 
-<<<<<<< HEAD
-            walker.Remaining.Should().Be(0);
-        }
-
-        [TestMethod]
-        public async Task ChangeValue_Add_ParallelWalkers() {
-            var resolver = new DependencyResolver<string, string>();
-            resolver.ChangeValue("A", "A:BD", true, "B", "D");
-            resolver.ChangeValue("B", "B:C", false, "C");
-            resolver.ChangeValue("C", "C", false);
-
-            var walker = resolver.CreateWalker();
-            walker.MissingKeys.Should().Equal("D");
-
-            var node = await walker.GetNextAsync(default);
-            node.Value.Should().Be("C");
-            node.HasMissingDependencies.Should().BeFalse();
-            node.IsValidVersion.Should().BeTrue();
-
-            // Add D
-            resolver.ChangeValue("D", "D:C", false, "C");
-            var newWalker = resolver.CreateWalker();
-            newWalker.MissingKeys.Should().BeEmpty();
-
-            // MarkWalked node from old walker
-            node.HasOnlyWalkedDependencies.Should().BeTrue();
-            node.IsValidVersion.Should().BeFalse();
-            node.MarkWalked();
-            node.MoveNext();
-
-            node = await walker.GetNextAsync(default);
-            node.Value.Should().Be("B:C");
-            node.HasMissingDependencies.Should().BeFalse();
-            node.HasOnlyWalkedDependencies.Should().BeTrue();
-            node.IsValidVersion.Should().BeFalse();
-            node.MarkWalked();
-            node.MoveNext();
-
-            node = await walker.GetNextAsync(default);
-            node.Value.Should().Be("A:BD");
-            node.HasMissingDependencies.Should().BeTrue();
-            node.HasOnlyWalkedDependencies.Should().BeTrue();
-            node.IsValidVersion.Should().BeFalse();
-            node.MarkWalked();
-            node.MoveNext();
-
-            walker.Remaining.Should().Be(0);
-
-            // Walk new walker
-            node = await newWalker.GetNextAsync(default);
-            node.Value.Should().Be("C");
-            node.HasMissingDependencies.Should().BeFalse();
-            node.HasOnlyWalkedDependencies.Should().BeTrue();
-            node.IsValidVersion.Should().BeTrue();
-            node.MarkWalked();
-            node.MoveNext();
-
-            node = await newWalker.GetNextAsync(default);
-            node.Value.Should().Be("B:C");
-            node.HasMissingDependencies.Should().BeFalse();
-            node.HasOnlyWalkedDependencies.Should().BeTrue();
-            node.IsValidVersion.Should().BeTrue();
-            node.MarkWalked();
-            node.MoveNext();
-
-            node = await newWalker.GetNextAsync(default);
-            node.Value.Should().Be("D:C");
-            node.HasMissingDependencies.Should().BeFalse();
-            node.HasOnlyWalkedDependencies.Should().BeTrue();
-            node.IsValidVersion.Should().BeTrue();
-            node.MarkWalked();
-            node.MoveNext();
-
-            node = await newWalker.GetNextAsync(default);
-            node.Value.Should().Be("A:BD");
-            node.HasMissingDependencies.Should().BeFalse();
-            node.HasOnlyWalkedDependencies.Should().BeTrue();
-            node.IsValidVersion.Should().BeTrue();
-            node.MarkWalked();
-            node.MoveNext();
-
-=======
->>>>>>> 3d5e6f9c
             walker.Remaining.Should().Be(0);
         }
 
